--- conflicted
+++ resolved
@@ -1,8 +1,4 @@
-<<<<<<< HEAD
-# Copyright (c) 2014-2021 National Technology and Engineering
-=======
 # Copyright (c) 2014-2023 National Technology and Engineering
->>>>>>> 4a3ad98b
 # Solutions of Sandia, LLC . Under the terms of Contract DE-NA0003525
 # with National Technology and Engineering Solutions of Sandia, LLC,
 # the U.S. Government retains certain rights in this software.
@@ -127,8 +123,6 @@
     for key in properties_in_init:
         metadata_from_init[key] = find_metadata_property(init_file_text, key)
 
-<<<<<<< HEAD
-=======
     version = re.search(r"^TRACKTABLE VERSION ([0-9\.]*)", open(os.path.join(os.path.dirname(__file__), "..", "version.txt"), "rt").read(), re.M).group(1)
     metadata_from_init['version'] = version
 
@@ -148,7 +142,6 @@
         metadata_from_init["version"] =  metadata_from_init["version"] + development_version
         print("Updating version to development version: {}".format(metadata_from_init["version"]))
 
->>>>>>> 4a3ad98b
     # --------------------
 
     # Computed properties here
@@ -195,21 +188,12 @@
     analytic_demo_notebook_directory = os.path.join(tracktable_home, 'examples', 'analytic_demos')
     analytic_demo_notebook_files = files_from_components(analytic_demo_notebook_directory, '*.ipynb')
 
-<<<<<<< HEAD
-    notebook_example_directory = os.path.join(tracktable_home,
-                                              'examples',
-                                              'notebook_examples')
-    notebook_example_files = files_from_components(notebook_example_directory,
-                                                   ' *.ipynb')
-
-=======
     analytic_demo_images_directory = os.path.join(tracktable_home, 'examples', 'analytic_demos', 'demo_images')
     analytic_demo_images_files = files_from_components(analytic_demo_images_directory, '*.png')
 
     response_files_directory = os.path.join(tracktable_home, 'examples', 'response_files')
     response_files_files = files_from_components(response_files_directory, '*.txt')
 
->>>>>>> 4a3ad98b
     license_files = [os.path.join(tracktable_home, 'LICENSE.txt')]
 
     # --------------------
