# CHANGE LOG

This file contains a list of the merge requests (each with one-line summary)
that went into each release of Tracktable starting with 1.7.0.

Each entry is formatted as follows:

#<MERGE REQUEST NUMBER>: Short description of issue

Entries are ordered newest-to-oldest based on merge date.  Contact
tracktable-questions at sandia dot gov if you have questions about 
any given one.


<<<<<<< HEAD
=======
### TRACKTABLE 1.7.1

- 313: Resolve "Migrate wheel-building process away from invoking setup.py" 
- 315: Resolve "Fix unary_function warnings"
- 314: Resolve "Fix compile error in catch2.hpp"
- 311: Resolve "Add Python 3.11 to Linux packaging"
- 310: Make desired manylinux tag a parameter to BuildWheel
- 312: Update manylinux tag to 2014
- 309: Resolve "Great Fit Circle - wrong?"
- 308: Resolve "Unbound variable error in build_osx_wheels"
- 307: Change all OSX references to MacOS
- 300: Hotfix: propagate CI changes to MacOS packaging script
- 306: Add missing items to release checklist
- 304: Fix wheel installation by fixing version number in __init__.py
- 303: Resolve "Add boost-cpp to MacOS conda environment"
- 302: Resolve 'Add missing comma in setup-generic'

>>>>>>> 39edf165
### HOTFIXES TO TRACKTABLE 1.7.0

- 302: Syntax error in dependencies in setup-generic.py

### TRACKTABLE 1.7.0

- 298: Update ReadTheDocs config to use libmamba
- 296: Conda YML per OS and Python version
- 293: Add brand new CHANGELOG for 1.7.0 and future releases
- 294: Update PyPI tags for Python 3.11
- 295: Fix nbconvert validation error on documentation notebooks
- 285: Potential crash when reading point data containing Unicode
- 291: Fix scale-bar rendering in Mapmaker tests
- 290: Fixed C_GREAT_CIRCLE_FIT (Failed) and C_PointGenerator (Failed)
- 289: Build wheels for Python 3.11
- 288: Restore local Linux wheel-building ability
- 287: Resolve "Add animate to render_trajectories"
- 283: Resolve "Move examples.data_generators to data_generators module"
- 286: Update docs for distance() to indicate that you can do point<->trajectory and trajectory<->trajectory distance
- 282: Resolve "Update Existing Traj Loading Code To Leverage General Loader"
- 280: Resolve "Update Or Remove Example Python Scripts"
- 281: Resolve "Update Tutorial And Analytic Demo Filenames"
- 276: Resolve "Add coastal data access to Tracktable"
- 279: Resolve "Setting a property to None should fail gracefully or not at all"
- 236: Resolve "Add Ability To Render Movies Directly From Render Module"
- 278: Resolve "Add Project Badges To Repo"
- 277: DeprecatedDeclaration.h left out of CMakeLists file
- 275: Resolve "Nightly Documentation Builds"
- 274: Resolve "Increase Parallel Job Threads in Linux CI/CD"
- 272: Resolve "Automated Python Code Coverage"
- 273: Resolve "Update Linux CI/CD Docker Container"
- 271: Resolve "Add setup.py, CMake infrastructure to create development wheels"
- 270: Resolve "Create a singular location of tracktable's version"
- 269: Resolve "Static Code Analysis"
- 268: Resolve "Automated Coverage Reporting"
- 263: Resolve "Automated Nightly Builds of Tracktable Develop and Main"
- 68: better str(), repr() for BasePoint
- 264: Resolve "Create data packages with sample data"
- 265: Resolve "Improved RTD Build Capabilities / New Docs Repo"
- 267: Resolve "Folium Heatmap Creation Missing Params"
- 260: Resolve "Feature: render airports and/or maritime ports"
- 266: Resolve "Upgrade CI/CD infrastructure with Python linter and additional tests"
- 262: Resolve "Update copyright to 2022"
- 256: Resolve "Feature: Add maritime ports to Tracktable"
- 257: Resolve "General Method for load"
- 254: Resolve "Update setup-generic.py"
- 259: Resolve "Tutorial05B.ipynb is too large"
- 261: Resolve "Complete rebuild of Ubuntu 20.04 Docker image"
- 256: Resolve "Remove contents of master branch"
- 242: Resolve "Verify documentation on RTD prior to 1.6 release"
- 253: Update RTD Conf

<|MERGE_RESOLUTION|>--- conflicted
+++ resolved
@@ -12,8 +12,6 @@
 any given one.
 
 
-<<<<<<< HEAD
-=======
 ### TRACKTABLE 1.7.1
 
 - 313: Resolve "Migrate wheel-building process away from invoking setup.py" 
@@ -31,7 +29,6 @@
 - 303: Resolve "Add boost-cpp to MacOS conda environment"
 - 302: Resolve 'Add missing comma in setup-generic'
 
->>>>>>> 39edf165
 ### HOTFIXES TO TRACKTABLE 1.7.0
 
 - 302: Syntax error in dependencies in setup-generic.py
