--- conflicted
+++ resolved
@@ -93,24 +93,6 @@
 # The solution is to not link against libpython and instead tell the
 # linker to leave unresolved symbols unresolved until load time.
 
-<<<<<<< HEAD
-include(DetectAnaconda)
-
-if (APPLE)
-  message("STATUS: Before check_for_anaconda, PYTHON_EXECUTABLE is ${PYTHON_EXECUTABLE}")
-  set(PYTHON_IS_ANACONDA FALSE)
-  check_for_anaconda(${PYTHON_EXECUTABLE} PYTHON_IS_ANACONDA)
-  message("STATUS: After check, PYTHON_IS_ANACONDA is '${PYTHON_IS_ANACONDA}'")
-  if (PYTHON_IS_ANACONDA)
-    # This is an obscure way of using target_link_libraries to pass linker flags
-    set(PYTHON_LIBRARIES "-undefined dynamic_lookup")
-    set(CMAKE_SHARED_LINKER_FLAGS "${CMAKE_SHARED_LINKER_FLAGS} -undefined dynamic_lookup")
-    message("STATUS: Linker flags: ${CMAKE_SHARED_LINKER_FLAGS}")
-  endif (PYTHON_IS_ANACONDA)
-endif (APPLE)
-
-
-=======
 set(PYTHON_IS_ANACONDA FALSE)
 
 include(CheckForAnacondaPython)
@@ -128,7 +110,6 @@
   set(PYTHON_EXTENSION_LIBRARIES ${Boost_LIBRARIES} ${PYTHON_LIBRARIES})
 endif (APPLE)
 
->>>>>>> fb75bc2e
 include(PythonExtension)
 
 
