<<<<<<< HEAD
/*
 * Copyright (c) 2014-2018 National Technology and Engineering
 * Solutions of Sandia, LLC. Under the terms of Contract DE-NA0003525
 * with National Technology and Engineering Solutions of Sandia, LLC,
 * the U.S. Government retains certain rights in this software.
 *
 * Redistribution and use in source and binary forms, with or without
 * modification, are permitted provided that the following conditions
 * are met:
 *
 * 1. Redistributions of source code must retain the above copyright
 * notice, this list of conditions and the following disclaimer.
 *
 * 2. Redistributions in binary form must reproduce the above copyright
 * notice, this list of conditions and the following disclaimer in the
 * documentation and/or other materials provided with the distribution.
 *
 * THIS SOFTWARE IS PROVIDED BY THE COPYRIGHT HOLDERS AND CONTRIBUTORS
 * "AS IS" AND ANY EXPRESS OR IMPLIED WARRANTIES, INCLUDING, BUT NOT
 * LIMITED TO, THE IMPLIED WARRANTIES OF MERCHANTABILITY AND FITNESS FOR
 * A PARTICULAR PURPOSE ARE DISCLAIMED. IN NO EVENT SHALL THE COPYRIGHT
 * HOLDER OR CONTRIBUTORS BE LIABLE FOR ANY DIRECT, INDIRECT, INCIDENTAL,
 * SPECIAL, EXEMPLARY, OR CONSEQUENTIAL DAMAGES (INCLUDING, BUT NOT
 * LIMITED TO, PROCUREMENT OF SUBSTITUTE GOODS OR SERVICES; LOSS OF USE,
 * DATA, OR PROFITS; OR BUSINESS INTERRUPTION) HOWEVER CAUSED AND ON ANY
 * THEORY OF LIABILITY, WHETHER IN CONTRACT, STRICT LIABILITY, OR TORT
 * (INCLUDING NEGLIGENCE OR OTHERWISE) ARISING IN ANY WAY OUT OF THE USE
 * OF THIS SOFTWARE, EVEN IF ADVISED OF THE POSSIBILITY OF SUCH DAMAGE.
 */

#include <boost/python.hpp>
#include <boost/python/module.hpp>
#include <boost/python/def.hpp>
#include <boost/python/stl_iterator.hpp>
#include <Python.h>

#include <tracktable/Core/Geometry.h>
#include <tracktable/Core/GeometricMean.h>
#include <tracktable/Core/GeometricMedian.h>
#include <tracktable/Core/PointArithmetic.h>
#include <tracktable/Domain/Terrestrial.h>
#include <tracktable/Domain/Cartesian2D.h>
#include <tracktable/Domain/Cartesian3D.h>

#include <vector>
#include <typeinfo>

// Here's the problem: Boost.Python can't look inside the list of
// points to find out what each point's actual type is.  We're going
// to have to tell it somehow.  That's what the first argument is.
// We're going to pass in the first point from Python so that
// Boost.Python can use it to resolve overloads.

template<
  typename point_type
  >
point_type wrap_geometric_median(point_type const& first_point, boost::python::object points)
{
  // Since a Python iterable might be a one-time-only sequence we have
  // to make a temporary copy of the points.

  boost::python::stl_input_iterator<point_type> begin(points), end;

  std::vector<point_type> my_points(begin, end);

  return tracktable::arithmetic::geometric_median(
    my_points.begin(), my_points.end()
    );
}

template<
  typename point_type
  >
point_type wrap_geometric_mean(point_type const& first_point, boost::python::object points)
{
  boost::python::stl_input_iterator<point_type> begin(points), end;

  return tracktable::arithmetic::geometric_mean(
    begin, end
    );
}

template<
  typename base_point_type,
  typename trajectory_point_type,
  typename linestring_type,
  typename trajectory_type,
  typename box_type
  >
void register_intersection_functions()
{
  using namespace boost::python;

  // type intersects itself
  def("intersects", &(tracktable::intersects<box_type, box_type>));
  def("intersects", &(tracktable::intersects<linestring_type, linestring_type>));
  def("intersects", &(tracktable::intersects<trajectory_type, trajectory_type>));

  // type intersects other type
  // These are commented out because they cause a template ambiguity down
  // in boost::geometry.  It can't decide what type to use for the
  // intersection.  I suppose that's fair.
  //  def("intersects", &(tracktable::intersects<linestring_type, trajectory_type>));
//  def("intersects", &(tracktable::intersects<trajectory_type, linestring_type>));

  def("intersects", &(tracktable::intersects<box_type, linestring_type>));
  def("intersects", &(tracktable::intersects<linestring_type, box_type>));

  def("intersects", &(tracktable::intersects<box_type, trajectory_type>));
  def("intersects", &(tracktable::intersects<trajectory_type, box_type>));

  def("intersects", &(tracktable::intersects<box_type, base_point_type>));
  def("intersects", &(tracktable::intersects<base_point_type, box_type>));

  def("intersects", &(tracktable::intersects<box_type, trajectory_point_type>));
  def("intersects", &(tracktable::intersects<trajectory_point_type, box_type>));
}


BOOST_PYTHON_MODULE(_domain_algorithm_overloads) {

  using namespace boost::python;

  typedef tracktable::domain::cartesian3d::base_point_type BasePointCartesian3D;
  typedef tracktable::domain::cartesian3d::trajectory_point_type TrajectoryPointCartesian3D;
  typedef tracktable::domain::cartesian3d::trajectory_type TrajectoryCartesian3D;


  // Terrestrial domain
  typedef tracktable::domain::terrestrial::base_point_type BasePointTerrestrial;
  typedef tracktable::domain::terrestrial::trajectory_point_type TrajectoryPointTerrestrial;
  typedef tracktable::domain::terrestrial::trajectory_type TrajectoryTerrestrial;
  typedef tracktable::domain::terrestrial::box_type BoxTerrestrial;
  typedef tracktable::domain::terrestrial::linestring_type LineStringTerrestrial;

  def("distance", & (tracktable::distance<BasePointTerrestrial>));
  def("interpolate", & (tracktable::interpolate<BasePointTerrestrial>));
  def("extrapolate", &(tracktable::extrapolate<BasePointTerrestrial>));
  def("signed_turn_angle", & (tracktable::signed_turn_angle<BasePointTerrestrial>));
  def("unsigned_turn_angle", & (tracktable::unsigned_turn_angle<BasePointTerrestrial>));
  def("bearing", & (tracktable::bearing<BasePointTerrestrial>));

  def("distance", & (tracktable::distance<TrajectoryPointTerrestrial>));
  def("interpolate", & (tracktable::interpolate<TrajectoryPointTerrestrial>));
  def("extrapolate", &(tracktable::extrapolate<TrajectoryPointTerrestrial>));
  def("signed_turn_angle", & (tracktable::signed_turn_angle<TrajectoryPointTerrestrial>));
  def("unsigned_turn_angle", & (tracktable::unsigned_turn_angle<TrajectoryPointTerrestrial>));
  def("bearing", & (tracktable::bearing<TrajectoryPointTerrestrial>));
  def("speed_between", &(tracktable::speed_between<TrajectoryPointTerrestrial>));

  def("distance", &(tracktable::distance<TrajectoryTerrestrial>));
  def("simplify", &(tracktable::simplify<TrajectoryTerrestrial>));
  def("point_at_fraction", &(tracktable::point_at_fraction<TrajectoryTerrestrial>));
  def("point_at_length_fraction", &(tracktable::point_at_length_fraction<TrajectoryTerrestrial>));
  def("point_at_time", &(tracktable::point_at_time<TrajectoryTerrestrial>));
  def("time_at_fraction", &(tracktable::time_at_fraction<TrajectoryTerrestrial>));
  def("subset_during_interval", &(tracktable::subset_during_interval<TrajectoryTerrestrial>));
  def("length", &(tracktable::length<TrajectoryTerrestrial>));
  def("end_to_end_distance", &(tracktable::end_to_end_distance<TrajectoryTerrestrial>));

  def("distance", &(tracktable::distance<TrajectoryPointTerrestrial, tracktable::Trajectory>));
  def("distance", &(tracktable::distance<tracktable::Trajectory, TrajectoryPointTerrestrial>));

  def("geometric_mean", &(wrap_geometric_mean<BasePointTerrestrial>));
  def("geometric_mean", &(wrap_geometric_mean<TrajectoryPointTerrestrial>));

  def("geometric_median", &(wrap_geometric_median<BasePointTerrestrial>));
  def("geometric_median", &(wrap_geometric_median<TrajectoryPointTerrestrial>));

  def("convex_hull_area", &(tracktable::convex_hull_area<TrajectoryTerrestrial>));
  def("convex_hull_aspect_ratio", &(tracktable::convex_hull_aspect_ratio<TrajectoryTerrestrial>));
  def("convex_hull_perimeter", &(tracktable::convex_hull_perimeter<TrajectoryTerrestrial>));

  def("radius_of_gyration", &(tracktable::radius_of_gyration<TrajectoryTerrestrial>));

  register_intersection_functions<
    BasePointTerrestrial,
    TrajectoryPointTerrestrial,
    LineStringTerrestrial,
    TrajectoryTerrestrial,
    BoxTerrestrial
    >
    ();


  // 2D Cartesian domain

  typedef tracktable::domain::cartesian2d::base_point_type BasePointCartesian2D;
  typedef tracktable::domain::cartesian2d::trajectory_point_type TrajectoryPointCartesian2D;
  typedef tracktable::domain::cartesian2d::trajectory_type TrajectoryCartesian2D;
  typedef tracktable::domain::cartesian2d::linestring_type LineStringCartesian2D;
  typedef tracktable::domain::cartesian2d::box_type BoxCartesian2D;

  def("distance", & (tracktable::distance<BasePointCartesian2D>));
  def("interpolate", & (tracktable::interpolate<BasePointCartesian2D>));
  def("extrapolate", &(tracktable::extrapolate<BasePointCartesian2D>));

  def("signed_turn_angle", & (tracktable::signed_turn_angle<BasePointCartesian2D>));
  def("unsigned_turn_angle", & (tracktable::unsigned_turn_angle<BasePointCartesian2D>));
  def("bearing", & (tracktable::bearing<BasePointCartesian2D>));

  def("distance", & (tracktable::distance<TrajectoryPointCartesian2D>));
  def("interpolate", & (tracktable::interpolate<TrajectoryPointCartesian2D>));
  def("extrapolate", &(tracktable::extrapolate<TrajectoryPointCartesian2D>));
  def("signed_turn_angle", & (tracktable::signed_turn_angle<TrajectoryPointCartesian2D>));
  def("unsigned_turn_angle", & (tracktable::unsigned_turn_angle<TrajectoryPointCartesian2D>));
  def("bearing", & (tracktable::bearing<TrajectoryPointCartesian2D>));
  def("speed_between", &(tracktable::speed_between<TrajectoryPointCartesian2D>));

  def("distance", &(tracktable::distance<TrajectoryCartesian2D>));
  def("simplify", &(tracktable::simplify<TrajectoryCartesian2D>));
  def("point_at_fraction", &(tracktable::point_at_fraction<TrajectoryCartesian2D>));
  def("point_at_length_fraction", &(tracktable::point_at_length_fraction<TrajectoryCartesian2D>));
  def("point_at_time", &(tracktable::point_at_time<TrajectoryCartesian2D>));
  def("time_at_fraction", &(tracktable::time_at_fraction<TrajectoryCartesian2D>));
  def("subset_during_interval", &(tracktable::subset_during_interval<TrajectoryCartesian2D>));
  def("length", &(tracktable::length<TrajectoryCartesian2D>));
  def("end_to_end_distance", &(tracktable::end_to_end_distance<TrajectoryCartesian2D>));
  def("norm", &(tracktable::arithmetic::norm<BasePointCartesian2D>));
  def("norm", &(tracktable::arithmetic::norm<TrajectoryPointCartesian2D>));

  def("distance", &(tracktable::distance<TrajectoryPointCartesian2D, tracktable::Trajectory>));
  def("distance", &(tracktable::distance<tracktable::Trajectory, TrajectoryPointCartesian2D>));

  def("geometric_mean", &(wrap_geometric_mean<BasePointCartesian2D>));
  def("geometric_mean", &(wrap_geometric_mean<TrajectoryPointCartesian2D>));

  def("geometric_median", &(wrap_geometric_median<BasePointCartesian2D>));
  def("geometric_median", &(wrap_geometric_median<TrajectoryPointCartesian2D>));

  def("convex_hull_area", &(tracktable::convex_hull_area<TrajectoryCartesian2D>));
  def("convex_hull_aspect_ratio", &(tracktable::convex_hull_aspect_ratio<TrajectoryCartesian2D>));
  def("convex_hull_perimeter", &(tracktable::convex_hull_perimeter<TrajectoryCartesian2D>));

  def("radius_of_gyration", &(tracktable::radius_of_gyration<TrajectoryCartesian2D>));

  register_intersection_functions<
    BasePointCartesian2D,
    TrajectoryPointCartesian2D,
    LineStringCartesian2D,
    TrajectoryCartesian2D,
    BoxCartesian2D
    >
    ();


  // 3D Cartesian domain

  typedef tracktable::domain::cartesian3d::base_point_type BasePointCartesian3D;
  typedef tracktable::domain::cartesian3d::trajectory_point_type TrajectoryPointCartesian3D;
  typedef tracktable::domain::cartesian3d::trajectory_type TrajectoryCartesian3D;
  typedef tracktable::domain::cartesian3d::linestring_type LineStringCartesian3D;
  typedef tracktable::domain::cartesian3d::box_type BoxCartesian3D;

  def("distance", & (tracktable::distance<BasePointCartesian3D>));
  def("interpolate", & (tracktable::interpolate<BasePointCartesian3D>));
  def("extrapolate", &(tracktable::extrapolate<BasePointCartesian3D>));
  def("unsigned_turn_angle", & (tracktable::unsigned_turn_angle<BasePointCartesian3D>));

  def("distance", & (tracktable::distance<TrajectoryPointCartesian3D>));
  def("interpolate", & (tracktable::interpolate<TrajectoryPointCartesian3D>));
  def("extrapolate", &(tracktable::extrapolate<TrajectoryPointCartesian3D>));
  def("unsigned_turn_angle", & (tracktable::unsigned_turn_angle<TrajectoryPointCartesian3D>));
  def("speed_between", &(tracktable::speed_between<TrajectoryPointCartesian3D>));

  //def("distance", &(tracktable::distance<TrajectoryCartesian3D>));
  def("simplify", &(tracktable::simplify<TrajectoryCartesian3D>));
  def("point_at_fraction", &(tracktable::point_at_fraction<TrajectoryCartesian3D>));
  def("point_at_length_fraction", &(tracktable::point_at_length_fraction<TrajectoryCartesian3D>));
  def("point_at_time", &(tracktable::point_at_time<TrajectoryCartesian3D>));
  def("time_at_fraction", &(tracktable::time_at_fraction<TrajectoryCartesian3D>));
  def("subset_during_interval", &(tracktable::subset_during_interval<TrajectoryCartesian3D>));
  def("length", &(tracktable::length<TrajectoryCartesian3D>));
  def("end_to_end_distance", &(tracktable::end_to_end_distance<TrajectoryCartesian3D>));
  def("norm", &(tracktable::arithmetic::norm<BasePointCartesian3D>));
  def("norm", &(tracktable::arithmetic::norm<TrajectoryPointCartesian3D>));

  def("distance", &(tracktable::distance<TrajectoryPointCartesian3D, tracktable::Trajectory>));
  def("distance", &(tracktable::distance<tracktable::Trajectory, TrajectoryPointCartesian3D>));

  def("geometric_mean", &(wrap_geometric_mean<BasePointCartesian3D>));
  def("geometric_mean", &(wrap_geometric_mean<TrajectoryPointCartesian3D>));

  def("geometric_median", &(wrap_geometric_median<BasePointCartesian3D>));
  def("geometric_median", &(wrap_geometric_median<TrajectoryPointCartesian3D>));


  // We register these manually instead of calling
  // register_intersection_functions because line/line intersections
  // are not implemented in 3D or higher by boost::geometry.

  def("intersects", &(tracktable::intersects<BoxCartesian3D, BoxCartesian3D>));

  def("intersects", &(tracktable::intersects<BoxCartesian3D, LineStringCartesian3D>));
  def("intersects", &(tracktable::intersects<LineStringCartesian3D, BoxCartesian3D>));

  def("intersects", &(tracktable::intersects<BoxCartesian3D, TrajectoryCartesian3D>));
  def("intersects", &(tracktable::intersects<TrajectoryCartesian3D, BoxCartesian3D>));

  def("intersects", &(tracktable::intersects<BoxCartesian3D, BasePointCartesian3D>));
  def("intersects", &(tracktable::intersects<BasePointCartesian3D, BoxCartesian3D>));

  def("intersects", &(tracktable::intersects<BoxCartesian3D, TrajectoryCartesian3D>));
  def("intersects", &(tracktable::intersects<TrajectoryCartesian3D, BoxCartesian3D>));

}
=======
/*
 * Copyright (c) 2014-2018 National Technology and Engineering
 * Solutions of Sandia, LLC. Under the terms of Contract DE-NA0003525
 * with National Technology and Engineering Solutions of Sandia, LLC,
 * the U.S. Government retains certain rights in this software.
 *
 * Redistribution and use in source and binary forms, with or without
 * modification, are permitted provided that the following conditions
 * are met:
 *
 * 1. Redistributions of source code must retain the above copyright
 * notice, this list of conditions and the following disclaimer.
 *
 * 2. Redistributions in binary form must reproduce the above copyright
 * notice, this list of conditions and the following disclaimer in the
 * documentation and/or other materials provided with the distribution.
 *
 * THIS SOFTWARE IS PROVIDED BY THE COPYRIGHT HOLDERS AND CONTRIBUTORS
 * "AS IS" AND ANY EXPRESS OR IMPLIED WARRANTIES, INCLUDING, BUT NOT
 * LIMITED TO, THE IMPLIED WARRANTIES OF MERCHANTABILITY AND FITNESS FOR
 * A PARTICULAR PURPOSE ARE DISCLAIMED. IN NO EVENT SHALL THE COPYRIGHT
 * HOLDER OR CONTRIBUTORS BE LIABLE FOR ANY DIRECT, INDIRECT, INCIDENTAL,
 * SPECIAL, EXEMPLARY, OR CONSEQUENTIAL DAMAGES (INCLUDING, BUT NOT
 * LIMITED TO, PROCUREMENT OF SUBSTITUTE GOODS OR SERVICES; LOSS OF USE,
 * DATA, OR PROFITS; OR BUSINESS INTERRUPTION) HOWEVER CAUSED AND ON ANY
 * THEORY OF LIABILITY, WHETHER IN CONTRACT, STRICT LIABILITY, OR TORT
 * (INCLUDING NEGLIGENCE OR OTHERWISE) ARISING IN ANY WAY OUT OF THE USE
 * OF THIS SOFTWARE, EVEN IF ADVISED OF THE POSSIBILITY OF SUCH DAMAGE.
 */

#include <tracktable/PythonWrapping/GuardedBoostPythonHeaders.h>

#include <tracktable/Core/Geometry.h>
#include <tracktable/Core/GeometricMean.h>
#include <tracktable/Core/GeometricMedian.h>
#include <tracktable/Core/PointArithmetic.h>
#include <tracktable/Domain/Terrestrial.h>
#include <tracktable/Domain/Cartesian2D.h>
#include <tracktable/Domain/Cartesian3D.h>

#include <vector>
#include <typeinfo>

// Here's the problem: Boost.Python can't look inside the list of
// points to find out what each point's actual type is.  We're going
// to have to tell it somehow.  That's what the first argument is.
// We're going to pass in the first point from Python so that
// Boost.Python can use it to resolve overloads.

template<
  typename point_type
  >
point_type wrap_geometric_median(point_type const& first_point, boost::python::object points)
{
  // Since a Python iterable might be a one-time-only sequence we have
  // to make a temporary copy of the points.

  boost::python::stl_input_iterator<point_type> begin(points), end;

  std::vector<point_type> my_points(begin, end);

  return tracktable::arithmetic::geometric_median(
    my_points.begin(), my_points.end()
    );
}

template<
  typename point_type
  >
point_type wrap_geometric_mean(point_type const& first_point, boost::python::object points)
{
  boost::python::stl_input_iterator<point_type> begin(points), end;

  return tracktable::arithmetic::geometric_mean(
    begin, end
    );
}

template<
  typename base_point_type,
  typename trajectory_point_type
  >
void register_point_point_distance_functions()
{
  using boost::python::def;
  using tracktable::distance;

  def("distance", distance<base_point_type, base_point_type>);
  def("distance", distance<base_point_type, trajectory_point_type>);
  def("distance", distance<trajectory_point_type, base_point_type>);
  def("distance", distance<trajectory_point_type, trajectory_point_type>);
}

template<
  typename point_type,
  typename polyline_type
  >
void register_point_polyline_distance_functions()
{
  using boost::python::def;
  using tracktable::distance;

  def("distance", distance<point_type, polyline_type>);
  def("distance", distance<polyline_type, point_type>);
}

template<
  typename linestring_type,
  typename trajectory_type
  >
void register_polyline_polyline_distance_functions()
{
  using boost::python::def;
  using tracktable::distance;

  def("distance", distance<linestring_type, linestring_type>);
  def("distance", distance<linestring_type, trajectory_type>);
  def("distance", distance<trajectory_type, linestring_type>);
  def("distance", distance<trajectory_type, trajectory_type>);
}

template<
  typename base_point_type,
  typename trajectory_point_type,
  typename linestring_type,
  typename trajectory_type
  >
void register_distance_functions()
{
  register_point_point_distance_functions<base_point_type,trajectory_point_type>();
  register_point_polyline_distance_functions<base_point_type,linestring_type>();
  register_point_polyline_distance_functions<base_point_type,trajectory_type>();
  register_point_polyline_distance_functions<trajectory_point_type,linestring_type>();
  register_point_polyline_distance_functions<trajectory_point_type,trajectory_type>();
  register_polyline_polyline_distance_functions<linestring_type, trajectory_type>();
}

template<
  typename base_point_type,
  typename trajectory_point_type,
  typename linestring_type,
  typename trajectory_type,
  typename box_type
  >
void register_intersection_functions()
{
  using namespace boost::python;

  // type intersects itself
  def("intersects", &(tracktable::intersects<box_type, box_type>));
  def("intersects", &(tracktable::intersects<linestring_type, linestring_type>));
  def("intersects", &(tracktable::intersects<trajectory_type, trajectory_type>));

  // type intersects other type
  // These are commented out because they cause a template ambiguity down
  // in boost::geometry.  It can't decide what type to use for the
  // intersection.  I suppose that's fair.
  //  def("intersects", &(tracktable::intersects<linestring_type, trajectory_type>));
//  def("intersects", &(tracktable::intersects<trajectory_type, linestring_type>));

  def("intersects", &(tracktable::intersects<box_type, linestring_type>));
  def("intersects", &(tracktable::intersects<linestring_type, box_type>));

  def("intersects", &(tracktable::intersects<box_type, trajectory_type>));
  def("intersects", &(tracktable::intersects<trajectory_type, box_type>));

  def("intersects", &(tracktable::intersects<box_type, base_point_type>));
  def("intersects", &(tracktable::intersects<base_point_type, box_type>));

  def("intersects", &(tracktable::intersects<box_type, trajectory_point_type>));
  def("intersects", &(tracktable::intersects<trajectory_point_type, box_type>));
}


BOOST_PYTHON_MODULE(_domain_algorithm_overloads) {

  using namespace boost::python;

  typedef tracktable::domain::cartesian3d::base_point_type BasePointCartesian3D;
  typedef tracktable::domain::cartesian3d::trajectory_point_type TrajectoryPointCartesian3D;
  typedef tracktable::domain::cartesian3d::trajectory_type TrajectoryCartesian3D;


  // Terrestrial domain
  typedef tracktable::domain::terrestrial::base_point_type BasePointTerrestrial;
  typedef tracktable::domain::terrestrial::trajectory_point_type TrajectoryPointTerrestrial;
  typedef tracktable::domain::terrestrial::trajectory_type TrajectoryTerrestrial;
  typedef tracktable::domain::terrestrial::box_type BoxTerrestrial;
  typedef tracktable::domain::terrestrial::linestring_type LineStringTerrestrial;

  def("interpolate", & (tracktable::interpolate<BasePointTerrestrial>));
  def("extrapolate", &(tracktable::extrapolate<BasePointTerrestrial>));
  def("signed_turn_angle", & (tracktable::signed_turn_angle<BasePointTerrestrial>));
  def("unsigned_turn_angle", & (tracktable::unsigned_turn_angle<BasePointTerrestrial>));
  def("bearing", & (tracktable::bearing<BasePointTerrestrial>));

  def("interpolate", & (tracktable::interpolate<TrajectoryPointTerrestrial>));
  def("extrapolate", &(tracktable::extrapolate<TrajectoryPointTerrestrial>));
  def("signed_turn_angle", & (tracktable::signed_turn_angle<TrajectoryPointTerrestrial>));
  def("unsigned_turn_angle", & (tracktable::unsigned_turn_angle<TrajectoryPointTerrestrial>));
  def("bearing", & (tracktable::bearing<TrajectoryPointTerrestrial>));
  def("speed_between", &(tracktable::speed_between<TrajectoryPointTerrestrial>));

  def("simplify", &(tracktable::simplify<TrajectoryTerrestrial>));
  def("point_at_fraction", &(tracktable::point_at_fraction<TrajectoryTerrestrial>));
  def("point_at_time", &(tracktable::point_at_time<TrajectoryTerrestrial>));
  def("time_at_fraction", &(tracktable::time_at_fraction<TrajectoryTerrestrial>));
  def("subset_during_interval", &(tracktable::subset_during_interval<TrajectoryTerrestrial>));
  def("length", &(tracktable::length<TrajectoryTerrestrial>));
  def("end_to_end_distance", &(tracktable::end_to_end_distance<TrajectoryTerrestrial>));

  def("geometric_mean", &(wrap_geometric_mean<BasePointTerrestrial>));
  def("geometric_mean", &(wrap_geometric_mean<TrajectoryPointTerrestrial>));

  def("geometric_median", &(wrap_geometric_median<BasePointTerrestrial>));
  def("geometric_median", &(wrap_geometric_median<TrajectoryPointTerrestrial>));

  def("convex_hull_area", &(tracktable::convex_hull_area<TrajectoryTerrestrial>));
  def("convex_hull_aspect_ratio", &(tracktable::convex_hull_aspect_ratio<TrajectoryTerrestrial>));
  def("convex_hull_perimeter", &(tracktable::convex_hull_perimeter<TrajectoryTerrestrial>));

  def("radius_of_gyration", &(tracktable::radius_of_gyration<TrajectoryTerrestrial>));

  
  register_distance_functions<
    BasePointTerrestrial,
    LineStringTerrestrial,
    TrajectoryPointTerrestrial,
    TrajectoryTerrestrial
    >();

  register_intersection_functions<
    BasePointTerrestrial,
    TrajectoryPointTerrestrial,
    LineStringTerrestrial,
    TrajectoryTerrestrial,
    BoxTerrestrial
    >
    ();


  // 2D Cartesian domain

  typedef tracktable::domain::cartesian2d::base_point_type BasePointCartesian2D;
  typedef tracktable::domain::cartesian2d::trajectory_point_type TrajectoryPointCartesian2D;
  typedef tracktable::domain::cartesian2d::trajectory_type TrajectoryCartesian2D;
  typedef tracktable::domain::cartesian2d::linestring_type LineStringCartesian2D;
  typedef tracktable::domain::cartesian2d::box_type BoxCartesian2D;

  def("interpolate", & (tracktable::interpolate<BasePointCartesian2D>));
  def("extrapolate", &(tracktable::extrapolate<BasePointCartesian2D>));

  def("signed_turn_angle", & (tracktable::signed_turn_angle<BasePointCartesian2D>));
  def("unsigned_turn_angle", & (tracktable::unsigned_turn_angle<BasePointCartesian2D>));
  def("bearing", & (tracktable::bearing<BasePointCartesian2D>));

  def("interpolate", & (tracktable::interpolate<TrajectoryPointCartesian2D>));
  def("extrapolate", &(tracktable::extrapolate<TrajectoryPointCartesian2D>));
  def("signed_turn_angle", & (tracktable::signed_turn_angle<TrajectoryPointCartesian2D>));
  def("unsigned_turn_angle", & (tracktable::unsigned_turn_angle<TrajectoryPointCartesian2D>));
  def("bearing", & (tracktable::bearing<TrajectoryPointCartesian2D>));
  def("speed_between", &(tracktable::speed_between<TrajectoryPointCartesian2D>));

  def("simplify", &(tracktable::simplify<TrajectoryCartesian2D>));
  def("point_at_fraction", &(tracktable::point_at_fraction<TrajectoryCartesian2D>));
  def("point_at_time", &(tracktable::point_at_time<TrajectoryCartesian2D>));
  def("time_at_fraction", &(tracktable::time_at_fraction<TrajectoryCartesian2D>));
  def("subset_during_interval", &(tracktable::subset_during_interval<TrajectoryCartesian2D>));
  def("length", &(tracktable::length<TrajectoryCartesian2D>));
  def("end_to_end_distance", &(tracktable::end_to_end_distance<TrajectoryCartesian2D>));
  def("norm", &(tracktable::arithmetic::norm<BasePointCartesian2D>));
  def("norm", &(tracktable::arithmetic::norm<TrajectoryPointCartesian2D>));

  def("geometric_mean", &(wrap_geometric_mean<BasePointCartesian2D>));
  def("geometric_mean", &(wrap_geometric_mean<TrajectoryPointCartesian2D>));

  def("geometric_median", &(wrap_geometric_median<BasePointCartesian2D>));
  def("geometric_median", &(wrap_geometric_median<TrajectoryPointCartesian2D>));

  def("convex_hull_area", &(tracktable::convex_hull_area<TrajectoryCartesian2D>));
  def("convex_hull_aspect_ratio", &(tracktable::convex_hull_aspect_ratio<TrajectoryCartesian2D>));
  def("convex_hull_perimeter", &(tracktable::convex_hull_perimeter<TrajectoryCartesian2D>));

  def("radius_of_gyration", &(tracktable::radius_of_gyration<TrajectoryCartesian2D>));

  register_distance_functions<
    BasePointCartesian2D,
    LineStringCartesian2D,
    TrajectoryPointCartesian2D,
    TrajectoryCartesian2D
    >();

  register_intersection_functions<
    BasePointCartesian2D,
    TrajectoryPointCartesian2D,
    LineStringCartesian2D,
    TrajectoryCartesian2D,
    BoxCartesian2D
    >
    ();


  // 3D Cartesian domain

  typedef tracktable::domain::cartesian3d::base_point_type BasePointCartesian3D;
  typedef tracktable::domain::cartesian3d::trajectory_point_type TrajectoryPointCartesian3D;
  typedef tracktable::domain::cartesian3d::trajectory_type TrajectoryCartesian3D;
  typedef tracktable::domain::cartesian3d::linestring_type LineStringCartesian3D;
  typedef tracktable::domain::cartesian3d::box_type BoxCartesian3D;

  def("interpolate", & (tracktable::interpolate<BasePointCartesian3D>));
  def("extrapolate", &(tracktable::extrapolate<BasePointCartesian3D>));
  def("unsigned_turn_angle", & (tracktable::unsigned_turn_angle<BasePointCartesian3D>));

  def("interpolate", & (tracktable::interpolate<TrajectoryPointCartesian3D>));
  def("extrapolate", &(tracktable::extrapolate<TrajectoryPointCartesian3D>));
  def("unsigned_turn_angle", & (tracktable::unsigned_turn_angle<TrajectoryPointCartesian3D>));
  def("speed_between", &(tracktable::speed_between<TrajectoryPointCartesian3D>));
  def("simplify", &(tracktable::simplify<TrajectoryCartesian3D>));
  def("point_at_fraction", &(tracktable::point_at_fraction<TrajectoryCartesian3D>));
  def("point_at_time", &(tracktable::point_at_time<TrajectoryCartesian3D>));
  def("time_at_fraction", &(tracktable::time_at_fraction<TrajectoryCartesian3D>));
  def("subset_during_interval", &(tracktable::subset_during_interval<TrajectoryCartesian3D>));
  def("length", &(tracktable::length<TrajectoryCartesian3D>));
  def("end_to_end_distance", &(tracktable::end_to_end_distance<TrajectoryCartesian3D>));
  def("norm", &(tracktable::arithmetic::norm<BasePointCartesian3D>));
  def("norm", &(tracktable::arithmetic::norm<TrajectoryPointCartesian3D>));

  def("geometric_mean", &(wrap_geometric_mean<BasePointCartesian3D>));
  def("geometric_mean", &(wrap_geometric_mean<TrajectoryPointCartesian3D>));

  def("geometric_median", &(wrap_geometric_median<BasePointCartesian3D>));
  def("geometric_median", &(wrap_geometric_median<TrajectoryPointCartesian3D>));


  // We register these manually instead of calling
  // register_intersection_functions because line/line intersections
  // are not implemented in 3D or higher by boost::geometry.

  using tracktable::intersects;
  def("intersects", &(intersects<BoxCartesian3D, BoxCartesian3D>));

  def("intersects", &(intersects<BoxCartesian3D, LineStringCartesian3D>));
  def("intersects", &(intersects<LineStringCartesian3D, BoxCartesian3D>));

  def("intersects", &(intersects<BoxCartesian3D, TrajectoryCartesian3D>));
  def("intersects", &(intersects<TrajectoryCartesian3D, BoxCartesian3D>));

  def("intersects", &(intersects<BoxCartesian3D, BasePointCartesian3D>));
  def("intersects", &(intersects<BasePointCartesian3D, BoxCartesian3D>));

  def("intersects", &(intersects<BoxCartesian3D, TrajectoryCartesian3D>));
  def("intersects", &(intersects<TrajectoryCartesian3D, BoxCartesian3D>));

  using tracktable::distance;

  register_point_point_distance_functions<
    BasePointCartesian3D,
    TrajectoryPointCartesian3D
    >();

  register_point_polyline_distance_functions<
    BasePointCartesian3D,
    LineStringCartesian3D
    >();

  register_point_polyline_distance_functions<
    BasePointCartesian3D,
    TrajectoryCartesian3D
    >();

  register_point_polyline_distance_functions<
    TrajectoryPointCartesian3D,
    LineStringCartesian3D
    >();

  register_point_polyline_distance_functions<
    TrajectoryPointCartesian3D,
    TrajectoryCartesian3D
    >();
}
>>>>>>> 2bccf7d3
<|MERGE_RESOLUTION|>--- conflicted
+++ resolved
@@ -1,690 +1,384 @@
-<<<<<<< HEAD
-/*
- * Copyright (c) 2014-2018 National Technology and Engineering
- * Solutions of Sandia, LLC. Under the terms of Contract DE-NA0003525
- * with National Technology and Engineering Solutions of Sandia, LLC,
- * the U.S. Government retains certain rights in this software.
- *
- * Redistribution and use in source and binary forms, with or without
- * modification, are permitted provided that the following conditions
- * are met:
- *
- * 1. Redistributions of source code must retain the above copyright
- * notice, this list of conditions and the following disclaimer.
- *
- * 2. Redistributions in binary form must reproduce the above copyright
- * notice, this list of conditions and the following disclaimer in the
- * documentation and/or other materials provided with the distribution.
- *
- * THIS SOFTWARE IS PROVIDED BY THE COPYRIGHT HOLDERS AND CONTRIBUTORS
- * "AS IS" AND ANY EXPRESS OR IMPLIED WARRANTIES, INCLUDING, BUT NOT
- * LIMITED TO, THE IMPLIED WARRANTIES OF MERCHANTABILITY AND FITNESS FOR
- * A PARTICULAR PURPOSE ARE DISCLAIMED. IN NO EVENT SHALL THE COPYRIGHT
- * HOLDER OR CONTRIBUTORS BE LIABLE FOR ANY DIRECT, INDIRECT, INCIDENTAL,
- * SPECIAL, EXEMPLARY, OR CONSEQUENTIAL DAMAGES (INCLUDING, BUT NOT
- * LIMITED TO, PROCUREMENT OF SUBSTITUTE GOODS OR SERVICES; LOSS OF USE,
- * DATA, OR PROFITS; OR BUSINESS INTERRUPTION) HOWEVER CAUSED AND ON ANY
- * THEORY OF LIABILITY, WHETHER IN CONTRACT, STRICT LIABILITY, OR TORT
- * (INCLUDING NEGLIGENCE OR OTHERWISE) ARISING IN ANY WAY OUT OF THE USE
- * OF THIS SOFTWARE, EVEN IF ADVISED OF THE POSSIBILITY OF SUCH DAMAGE.
- */
-
-#include <boost/python.hpp>
-#include <boost/python/module.hpp>
-#include <boost/python/def.hpp>
-#include <boost/python/stl_iterator.hpp>
-#include <Python.h>
-
-#include <tracktable/Core/Geometry.h>
-#include <tracktable/Core/GeometricMean.h>
-#include <tracktable/Core/GeometricMedian.h>
-#include <tracktable/Core/PointArithmetic.h>
-#include <tracktable/Domain/Terrestrial.h>
-#include <tracktable/Domain/Cartesian2D.h>
-#include <tracktable/Domain/Cartesian3D.h>
-
-#include <vector>
-#include <typeinfo>
-
-// Here's the problem: Boost.Python can't look inside the list of
-// points to find out what each point's actual type is.  We're going
-// to have to tell it somehow.  That's what the first argument is.
-// We're going to pass in the first point from Python so that
-// Boost.Python can use it to resolve overloads.
-
-template<
-  typename point_type
-  >
-point_type wrap_geometric_median(point_type const& first_point, boost::python::object points)
-{
-  // Since a Python iterable might be a one-time-only sequence we have
-  // to make a temporary copy of the points.
-
-  boost::python::stl_input_iterator<point_type> begin(points), end;
-
-  std::vector<point_type> my_points(begin, end);
-
-  return tracktable::arithmetic::geometric_median(
-    my_points.begin(), my_points.end()
-    );
-}
-
-template<
-  typename point_type
-  >
-point_type wrap_geometric_mean(point_type const& first_point, boost::python::object points)
-{
-  boost::python::stl_input_iterator<point_type> begin(points), end;
-
-  return tracktable::arithmetic::geometric_mean(
-    begin, end
-    );
-}
-
-template<
-  typename base_point_type,
-  typename trajectory_point_type,
-  typename linestring_type,
-  typename trajectory_type,
-  typename box_type
-  >
-void register_intersection_functions()
-{
-  using namespace boost::python;
-
-  // type intersects itself
-  def("intersects", &(tracktable::intersects<box_type, box_type>));
-  def("intersects", &(tracktable::intersects<linestring_type, linestring_type>));
-  def("intersects", &(tracktable::intersects<trajectory_type, trajectory_type>));
-
-  // type intersects other type
-  // These are commented out because they cause a template ambiguity down
-  // in boost::geometry.  It can't decide what type to use for the
-  // intersection.  I suppose that's fair.
-  //  def("intersects", &(tracktable::intersects<linestring_type, trajectory_type>));
-//  def("intersects", &(tracktable::intersects<trajectory_type, linestring_type>));
-
-  def("intersects", &(tracktable::intersects<box_type, linestring_type>));
-  def("intersects", &(tracktable::intersects<linestring_type, box_type>));
-
-  def("intersects", &(tracktable::intersects<box_type, trajectory_type>));
-  def("intersects", &(tracktable::intersects<trajectory_type, box_type>));
-
-  def("intersects", &(tracktable::intersects<box_type, base_point_type>));
-  def("intersects", &(tracktable::intersects<base_point_type, box_type>));
-
-  def("intersects", &(tracktable::intersects<box_type, trajectory_point_type>));
-  def("intersects", &(tracktable::intersects<trajectory_point_type, box_type>));
-}
-
-
-BOOST_PYTHON_MODULE(_domain_algorithm_overloads) {
-
-  using namespace boost::python;
-
-  typedef tracktable::domain::cartesian3d::base_point_type BasePointCartesian3D;
-  typedef tracktable::domain::cartesian3d::trajectory_point_type TrajectoryPointCartesian3D;
-  typedef tracktable::domain::cartesian3d::trajectory_type TrajectoryCartesian3D;
-
-
-  // Terrestrial domain
-  typedef tracktable::domain::terrestrial::base_point_type BasePointTerrestrial;
-  typedef tracktable::domain::terrestrial::trajectory_point_type TrajectoryPointTerrestrial;
-  typedef tracktable::domain::terrestrial::trajectory_type TrajectoryTerrestrial;
-  typedef tracktable::domain::terrestrial::box_type BoxTerrestrial;
-  typedef tracktable::domain::terrestrial::linestring_type LineStringTerrestrial;
-
-  def("distance", & (tracktable::distance<BasePointTerrestrial>));
-  def("interpolate", & (tracktable::interpolate<BasePointTerrestrial>));
-  def("extrapolate", &(tracktable::extrapolate<BasePointTerrestrial>));
-  def("signed_turn_angle", & (tracktable::signed_turn_angle<BasePointTerrestrial>));
-  def("unsigned_turn_angle", & (tracktable::unsigned_turn_angle<BasePointTerrestrial>));
-  def("bearing", & (tracktable::bearing<BasePointTerrestrial>));
-
-  def("distance", & (tracktable::distance<TrajectoryPointTerrestrial>));
-  def("interpolate", & (tracktable::interpolate<TrajectoryPointTerrestrial>));
-  def("extrapolate", &(tracktable::extrapolate<TrajectoryPointTerrestrial>));
-  def("signed_turn_angle", & (tracktable::signed_turn_angle<TrajectoryPointTerrestrial>));
-  def("unsigned_turn_angle", & (tracktable::unsigned_turn_angle<TrajectoryPointTerrestrial>));
-  def("bearing", & (tracktable::bearing<TrajectoryPointTerrestrial>));
-  def("speed_between", &(tracktable::speed_between<TrajectoryPointTerrestrial>));
-
-  def("distance", &(tracktable::distance<TrajectoryTerrestrial>));
-  def("simplify", &(tracktable::simplify<TrajectoryTerrestrial>));
-  def("point_at_fraction", &(tracktable::point_at_fraction<TrajectoryTerrestrial>));
-  def("point_at_length_fraction", &(tracktable::point_at_length_fraction<TrajectoryTerrestrial>));
-  def("point_at_time", &(tracktable::point_at_time<TrajectoryTerrestrial>));
-  def("time_at_fraction", &(tracktable::time_at_fraction<TrajectoryTerrestrial>));
-  def("subset_during_interval", &(tracktable::subset_during_interval<TrajectoryTerrestrial>));
-  def("length", &(tracktable::length<TrajectoryTerrestrial>));
-  def("end_to_end_distance", &(tracktable::end_to_end_distance<TrajectoryTerrestrial>));
-
-  def("distance", &(tracktable::distance<TrajectoryPointTerrestrial, tracktable::Trajectory>));
-  def("distance", &(tracktable::distance<tracktable::Trajectory, TrajectoryPointTerrestrial>));
-
-  def("geometric_mean", &(wrap_geometric_mean<BasePointTerrestrial>));
-  def("geometric_mean", &(wrap_geometric_mean<TrajectoryPointTerrestrial>));
-
-  def("geometric_median", &(wrap_geometric_median<BasePointTerrestrial>));
-  def("geometric_median", &(wrap_geometric_median<TrajectoryPointTerrestrial>));
-
-  def("convex_hull_area", &(tracktable::convex_hull_area<TrajectoryTerrestrial>));
-  def("convex_hull_aspect_ratio", &(tracktable::convex_hull_aspect_ratio<TrajectoryTerrestrial>));
-  def("convex_hull_perimeter", &(tracktable::convex_hull_perimeter<TrajectoryTerrestrial>));
-
-  def("radius_of_gyration", &(tracktable::radius_of_gyration<TrajectoryTerrestrial>));
-
-  register_intersection_functions<
-    BasePointTerrestrial,
-    TrajectoryPointTerrestrial,
-    LineStringTerrestrial,
-    TrajectoryTerrestrial,
-    BoxTerrestrial
-    >
-    ();
-
-
-  // 2D Cartesian domain
-
-  typedef tracktable::domain::cartesian2d::base_point_type BasePointCartesian2D;
-  typedef tracktable::domain::cartesian2d::trajectory_point_type TrajectoryPointCartesian2D;
-  typedef tracktable::domain::cartesian2d::trajectory_type TrajectoryCartesian2D;
-  typedef tracktable::domain::cartesian2d::linestring_type LineStringCartesian2D;
-  typedef tracktable::domain::cartesian2d::box_type BoxCartesian2D;
-
-  def("distance", & (tracktable::distance<BasePointCartesian2D>));
-  def("interpolate", & (tracktable::interpolate<BasePointCartesian2D>));
-  def("extrapolate", &(tracktable::extrapolate<BasePointCartesian2D>));
-
-  def("signed_turn_angle", & (tracktable::signed_turn_angle<BasePointCartesian2D>));
-  def("unsigned_turn_angle", & (tracktable::unsigned_turn_angle<BasePointCartesian2D>));
-  def("bearing", & (tracktable::bearing<BasePointCartesian2D>));
-
-  def("distance", & (tracktable::distance<TrajectoryPointCartesian2D>));
-  def("interpolate", & (tracktable::interpolate<TrajectoryPointCartesian2D>));
-  def("extrapolate", &(tracktable::extrapolate<TrajectoryPointCartesian2D>));
-  def("signed_turn_angle", & (tracktable::signed_turn_angle<TrajectoryPointCartesian2D>));
-  def("unsigned_turn_angle", & (tracktable::unsigned_turn_angle<TrajectoryPointCartesian2D>));
-  def("bearing", & (tracktable::bearing<TrajectoryPointCartesian2D>));
-  def("speed_between", &(tracktable::speed_between<TrajectoryPointCartesian2D>));
-
-  def("distance", &(tracktable::distance<TrajectoryCartesian2D>));
-  def("simplify", &(tracktable::simplify<TrajectoryCartesian2D>));
-  def("point_at_fraction", &(tracktable::point_at_fraction<TrajectoryCartesian2D>));
-  def("point_at_length_fraction", &(tracktable::point_at_length_fraction<TrajectoryCartesian2D>));
-  def("point_at_time", &(tracktable::point_at_time<TrajectoryCartesian2D>));
-  def("time_at_fraction", &(tracktable::time_at_fraction<TrajectoryCartesian2D>));
-  def("subset_during_interval", &(tracktable::subset_during_interval<TrajectoryCartesian2D>));
-  def("length", &(tracktable::length<TrajectoryCartesian2D>));
-  def("end_to_end_distance", &(tracktable::end_to_end_distance<TrajectoryCartesian2D>));
-  def("norm", &(tracktable::arithmetic::norm<BasePointCartesian2D>));
-  def("norm", &(tracktable::arithmetic::norm<TrajectoryPointCartesian2D>));
-
-  def("distance", &(tracktable::distance<TrajectoryPointCartesian2D, tracktable::Trajectory>));
-  def("distance", &(tracktable::distance<tracktable::Trajectory, TrajectoryPointCartesian2D>));
-
-  def("geometric_mean", &(wrap_geometric_mean<BasePointCartesian2D>));
-  def("geometric_mean", &(wrap_geometric_mean<TrajectoryPointCartesian2D>));
-
-  def("geometric_median", &(wrap_geometric_median<BasePointCartesian2D>));
-  def("geometric_median", &(wrap_geometric_median<TrajectoryPointCartesian2D>));
-
-  def("convex_hull_area", &(tracktable::convex_hull_area<TrajectoryCartesian2D>));
-  def("convex_hull_aspect_ratio", &(tracktable::convex_hull_aspect_ratio<TrajectoryCartesian2D>));
-  def("convex_hull_perimeter", &(tracktable::convex_hull_perimeter<TrajectoryCartesian2D>));
-
-  def("radius_of_gyration", &(tracktable::radius_of_gyration<TrajectoryCartesian2D>));
-
-  register_intersection_functions<
-    BasePointCartesian2D,
-    TrajectoryPointCartesian2D,
-    LineStringCartesian2D,
-    TrajectoryCartesian2D,
-    BoxCartesian2D
-    >
-    ();
-
-
-  // 3D Cartesian domain
-
-  typedef tracktable::domain::cartesian3d::base_point_type BasePointCartesian3D;
-  typedef tracktable::domain::cartesian3d::trajectory_point_type TrajectoryPointCartesian3D;
-  typedef tracktable::domain::cartesian3d::trajectory_type TrajectoryCartesian3D;
-  typedef tracktable::domain::cartesian3d::linestring_type LineStringCartesian3D;
-  typedef tracktable::domain::cartesian3d::box_type BoxCartesian3D;
-
-  def("distance", & (tracktable::distance<BasePointCartesian3D>));
-  def("interpolate", & (tracktable::interpolate<BasePointCartesian3D>));
-  def("extrapolate", &(tracktable::extrapolate<BasePointCartesian3D>));
-  def("unsigned_turn_angle", & (tracktable::unsigned_turn_angle<BasePointCartesian3D>));
-
-  def("distance", & (tracktable::distance<TrajectoryPointCartesian3D>));
-  def("interpolate", & (tracktable::interpolate<TrajectoryPointCartesian3D>));
-  def("extrapolate", &(tracktable::extrapolate<TrajectoryPointCartesian3D>));
-  def("unsigned_turn_angle", & (tracktable::unsigned_turn_angle<TrajectoryPointCartesian3D>));
-  def("speed_between", &(tracktable::speed_between<TrajectoryPointCartesian3D>));
-
-  //def("distance", &(tracktable::distance<TrajectoryCartesian3D>));
-  def("simplify", &(tracktable::simplify<TrajectoryCartesian3D>));
-  def("point_at_fraction", &(tracktable::point_at_fraction<TrajectoryCartesian3D>));
-  def("point_at_length_fraction", &(tracktable::point_at_length_fraction<TrajectoryCartesian3D>));
-  def("point_at_time", &(tracktable::point_at_time<TrajectoryCartesian3D>));
-  def("time_at_fraction", &(tracktable::time_at_fraction<TrajectoryCartesian3D>));
-  def("subset_during_interval", &(tracktable::subset_during_interval<TrajectoryCartesian3D>));
-  def("length", &(tracktable::length<TrajectoryCartesian3D>));
-  def("end_to_end_distance", &(tracktable::end_to_end_distance<TrajectoryCartesian3D>));
-  def("norm", &(tracktable::arithmetic::norm<BasePointCartesian3D>));
-  def("norm", &(tracktable::arithmetic::norm<TrajectoryPointCartesian3D>));
-
-  def("distance", &(tracktable::distance<TrajectoryPointCartesian3D, tracktable::Trajectory>));
-  def("distance", &(tracktable::distance<tracktable::Trajectory, TrajectoryPointCartesian3D>));
-
-  def("geometric_mean", &(wrap_geometric_mean<BasePointCartesian3D>));
-  def("geometric_mean", &(wrap_geometric_mean<TrajectoryPointCartesian3D>));
-
-  def("geometric_median", &(wrap_geometric_median<BasePointCartesian3D>));
-  def("geometric_median", &(wrap_geometric_median<TrajectoryPointCartesian3D>));
-
-
-  // We register these manually instead of calling
-  // register_intersection_functions because line/line intersections
-  // are not implemented in 3D or higher by boost::geometry.
-
-  def("intersects", &(tracktable::intersects<BoxCartesian3D, BoxCartesian3D>));
-
-  def("intersects", &(tracktable::intersects<BoxCartesian3D, LineStringCartesian3D>));
-  def("intersects", &(tracktable::intersects<LineStringCartesian3D, BoxCartesian3D>));
-
-  def("intersects", &(tracktable::intersects<BoxCartesian3D, TrajectoryCartesian3D>));
-  def("intersects", &(tracktable::intersects<TrajectoryCartesian3D, BoxCartesian3D>));
-
-  def("intersects", &(tracktable::intersects<BoxCartesian3D, BasePointCartesian3D>));
-  def("intersects", &(tracktable::intersects<BasePointCartesian3D, BoxCartesian3D>));
-
-  def("intersects", &(tracktable::intersects<BoxCartesian3D, TrajectoryCartesian3D>));
-  def("intersects", &(tracktable::intersects<TrajectoryCartesian3D, BoxCartesian3D>));
-
-}
-=======
-/*
- * Copyright (c) 2014-2018 National Technology and Engineering
- * Solutions of Sandia, LLC. Under the terms of Contract DE-NA0003525
- * with National Technology and Engineering Solutions of Sandia, LLC,
- * the U.S. Government retains certain rights in this software.
- *
- * Redistribution and use in source and binary forms, with or without
- * modification, are permitted provided that the following conditions
- * are met:
- *
- * 1. Redistributions of source code must retain the above copyright
- * notice, this list of conditions and the following disclaimer.
- *
- * 2. Redistributions in binary form must reproduce the above copyright
- * notice, this list of conditions and the following disclaimer in the
- * documentation and/or other materials provided with the distribution.
- *
- * THIS SOFTWARE IS PROVIDED BY THE COPYRIGHT HOLDERS AND CONTRIBUTORS
- * "AS IS" AND ANY EXPRESS OR IMPLIED WARRANTIES, INCLUDING, BUT NOT
- * LIMITED TO, THE IMPLIED WARRANTIES OF MERCHANTABILITY AND FITNESS FOR
- * A PARTICULAR PURPOSE ARE DISCLAIMED. IN NO EVENT SHALL THE COPYRIGHT
- * HOLDER OR CONTRIBUTORS BE LIABLE FOR ANY DIRECT, INDIRECT, INCIDENTAL,
- * SPECIAL, EXEMPLARY, OR CONSEQUENTIAL DAMAGES (INCLUDING, BUT NOT
- * LIMITED TO, PROCUREMENT OF SUBSTITUTE GOODS OR SERVICES; LOSS OF USE,
- * DATA, OR PROFITS; OR BUSINESS INTERRUPTION) HOWEVER CAUSED AND ON ANY
- * THEORY OF LIABILITY, WHETHER IN CONTRACT, STRICT LIABILITY, OR TORT
- * (INCLUDING NEGLIGENCE OR OTHERWISE) ARISING IN ANY WAY OUT OF THE USE
- * OF THIS SOFTWARE, EVEN IF ADVISED OF THE POSSIBILITY OF SUCH DAMAGE.
- */
-
-#include <tracktable/PythonWrapping/GuardedBoostPythonHeaders.h>
-
-#include <tracktable/Core/Geometry.h>
-#include <tracktable/Core/GeometricMean.h>
-#include <tracktable/Core/GeometricMedian.h>
-#include <tracktable/Core/PointArithmetic.h>
-#include <tracktable/Domain/Terrestrial.h>
-#include <tracktable/Domain/Cartesian2D.h>
-#include <tracktable/Domain/Cartesian3D.h>
-
-#include <vector>
-#include <typeinfo>
-
-// Here's the problem: Boost.Python can't look inside the list of
-// points to find out what each point's actual type is.  We're going
-// to have to tell it somehow.  That's what the first argument is.
-// We're going to pass in the first point from Python so that
-// Boost.Python can use it to resolve overloads.
-
-template<
-  typename point_type
-  >
-point_type wrap_geometric_median(point_type const& first_point, boost::python::object points)
-{
-  // Since a Python iterable might be a one-time-only sequence we have
-  // to make a temporary copy of the points.
-
-  boost::python::stl_input_iterator<point_type> begin(points), end;
-
-  std::vector<point_type> my_points(begin, end);
-
-  return tracktable::arithmetic::geometric_median(
-    my_points.begin(), my_points.end()
-    );
-}
-
-template<
-  typename point_type
-  >
-point_type wrap_geometric_mean(point_type const& first_point, boost::python::object points)
-{
-  boost::python::stl_input_iterator<point_type> begin(points), end;
-
-  return tracktable::arithmetic::geometric_mean(
-    begin, end
-    );
-}
-
-template<
-  typename base_point_type,
-  typename trajectory_point_type
-  >
-void register_point_point_distance_functions()
-{
-  using boost::python::def;
-  using tracktable::distance;
-
-  def("distance", distance<base_point_type, base_point_type>);
-  def("distance", distance<base_point_type, trajectory_point_type>);
-  def("distance", distance<trajectory_point_type, base_point_type>);
-  def("distance", distance<trajectory_point_type, trajectory_point_type>);
-}
-
-template<
-  typename point_type,
-  typename polyline_type
-  >
-void register_point_polyline_distance_functions()
-{
-  using boost::python::def;
-  using tracktable::distance;
-
-  def("distance", distance<point_type, polyline_type>);
-  def("distance", distance<polyline_type, point_type>);
-}
-
-template<
-  typename linestring_type,
-  typename trajectory_type
-  >
-void register_polyline_polyline_distance_functions()
-{
-  using boost::python::def;
-  using tracktable::distance;
-
-  def("distance", distance<linestring_type, linestring_type>);
-  def("distance", distance<linestring_type, trajectory_type>);
-  def("distance", distance<trajectory_type, linestring_type>);
-  def("distance", distance<trajectory_type, trajectory_type>);
-}
-
-template<
-  typename base_point_type,
-  typename trajectory_point_type,
-  typename linestring_type,
-  typename trajectory_type
-  >
-void register_distance_functions()
-{
-  register_point_point_distance_functions<base_point_type,trajectory_point_type>();
-  register_point_polyline_distance_functions<base_point_type,linestring_type>();
-  register_point_polyline_distance_functions<base_point_type,trajectory_type>();
-  register_point_polyline_distance_functions<trajectory_point_type,linestring_type>();
-  register_point_polyline_distance_functions<trajectory_point_type,trajectory_type>();
-  register_polyline_polyline_distance_functions<linestring_type, trajectory_type>();
-}
-
-template<
-  typename base_point_type,
-  typename trajectory_point_type,
-  typename linestring_type,
-  typename trajectory_type,
-  typename box_type
-  >
-void register_intersection_functions()
-{
-  using namespace boost::python;
-
-  // type intersects itself
-  def("intersects", &(tracktable::intersects<box_type, box_type>));
-  def("intersects", &(tracktable::intersects<linestring_type, linestring_type>));
-  def("intersects", &(tracktable::intersects<trajectory_type, trajectory_type>));
-
-  // type intersects other type
-  // These are commented out because they cause a template ambiguity down
-  // in boost::geometry.  It can't decide what type to use for the
-  // intersection.  I suppose that's fair.
-  //  def("intersects", &(tracktable::intersects<linestring_type, trajectory_type>));
-//  def("intersects", &(tracktable::intersects<trajectory_type, linestring_type>));
-
-  def("intersects", &(tracktable::intersects<box_type, linestring_type>));
-  def("intersects", &(tracktable::intersects<linestring_type, box_type>));
-
-  def("intersects", &(tracktable::intersects<box_type, trajectory_type>));
-  def("intersects", &(tracktable::intersects<trajectory_type, box_type>));
-
-  def("intersects", &(tracktable::intersects<box_type, base_point_type>));
-  def("intersects", &(tracktable::intersects<base_point_type, box_type>));
-
-  def("intersects", &(tracktable::intersects<box_type, trajectory_point_type>));
-  def("intersects", &(tracktable::intersects<trajectory_point_type, box_type>));
-}
-
-
-BOOST_PYTHON_MODULE(_domain_algorithm_overloads) {
-
-  using namespace boost::python;
-
-  typedef tracktable::domain::cartesian3d::base_point_type BasePointCartesian3D;
-  typedef tracktable::domain::cartesian3d::trajectory_point_type TrajectoryPointCartesian3D;
-  typedef tracktable::domain::cartesian3d::trajectory_type TrajectoryCartesian3D;
-
-
-  // Terrestrial domain
-  typedef tracktable::domain::terrestrial::base_point_type BasePointTerrestrial;
-  typedef tracktable::domain::terrestrial::trajectory_point_type TrajectoryPointTerrestrial;
-  typedef tracktable::domain::terrestrial::trajectory_type TrajectoryTerrestrial;
-  typedef tracktable::domain::terrestrial::box_type BoxTerrestrial;
-  typedef tracktable::domain::terrestrial::linestring_type LineStringTerrestrial;
-
-  def("interpolate", & (tracktable::interpolate<BasePointTerrestrial>));
-  def("extrapolate", &(tracktable::extrapolate<BasePointTerrestrial>));
-  def("signed_turn_angle", & (tracktable::signed_turn_angle<BasePointTerrestrial>));
-  def("unsigned_turn_angle", & (tracktable::unsigned_turn_angle<BasePointTerrestrial>));
-  def("bearing", & (tracktable::bearing<BasePointTerrestrial>));
-
-  def("interpolate", & (tracktable::interpolate<TrajectoryPointTerrestrial>));
-  def("extrapolate", &(tracktable::extrapolate<TrajectoryPointTerrestrial>));
-  def("signed_turn_angle", & (tracktable::signed_turn_angle<TrajectoryPointTerrestrial>));
-  def("unsigned_turn_angle", & (tracktable::unsigned_turn_angle<TrajectoryPointTerrestrial>));
-  def("bearing", & (tracktable::bearing<TrajectoryPointTerrestrial>));
-  def("speed_between", &(tracktable::speed_between<TrajectoryPointTerrestrial>));
-
-  def("simplify", &(tracktable::simplify<TrajectoryTerrestrial>));
-  def("point_at_fraction", &(tracktable::point_at_fraction<TrajectoryTerrestrial>));
-  def("point_at_time", &(tracktable::point_at_time<TrajectoryTerrestrial>));
-  def("time_at_fraction", &(tracktable::time_at_fraction<TrajectoryTerrestrial>));
-  def("subset_during_interval", &(tracktable::subset_during_interval<TrajectoryTerrestrial>));
-  def("length", &(tracktable::length<TrajectoryTerrestrial>));
-  def("end_to_end_distance", &(tracktable::end_to_end_distance<TrajectoryTerrestrial>));
-
-  def("geometric_mean", &(wrap_geometric_mean<BasePointTerrestrial>));
-  def("geometric_mean", &(wrap_geometric_mean<TrajectoryPointTerrestrial>));
-
-  def("geometric_median", &(wrap_geometric_median<BasePointTerrestrial>));
-  def("geometric_median", &(wrap_geometric_median<TrajectoryPointTerrestrial>));
-
-  def("convex_hull_area", &(tracktable::convex_hull_area<TrajectoryTerrestrial>));
-  def("convex_hull_aspect_ratio", &(tracktable::convex_hull_aspect_ratio<TrajectoryTerrestrial>));
-  def("convex_hull_perimeter", &(tracktable::convex_hull_perimeter<TrajectoryTerrestrial>));
-
-  def("radius_of_gyration", &(tracktable::radius_of_gyration<TrajectoryTerrestrial>));
-
-  
-  register_distance_functions<
-    BasePointTerrestrial,
-    LineStringTerrestrial,
-    TrajectoryPointTerrestrial,
-    TrajectoryTerrestrial
-    >();
-
-  register_intersection_functions<
-    BasePointTerrestrial,
-    TrajectoryPointTerrestrial,
-    LineStringTerrestrial,
-    TrajectoryTerrestrial,
-    BoxTerrestrial
-    >
-    ();
-
-
-  // 2D Cartesian domain
-
-  typedef tracktable::domain::cartesian2d::base_point_type BasePointCartesian2D;
-  typedef tracktable::domain::cartesian2d::trajectory_point_type TrajectoryPointCartesian2D;
-  typedef tracktable::domain::cartesian2d::trajectory_type TrajectoryCartesian2D;
-  typedef tracktable::domain::cartesian2d::linestring_type LineStringCartesian2D;
-  typedef tracktable::domain::cartesian2d::box_type BoxCartesian2D;
-
-  def("interpolate", & (tracktable::interpolate<BasePointCartesian2D>));
-  def("extrapolate", &(tracktable::extrapolate<BasePointCartesian2D>));
-
-  def("signed_turn_angle", & (tracktable::signed_turn_angle<BasePointCartesian2D>));
-  def("unsigned_turn_angle", & (tracktable::unsigned_turn_angle<BasePointCartesian2D>));
-  def("bearing", & (tracktable::bearing<BasePointCartesian2D>));
-
-  def("interpolate", & (tracktable::interpolate<TrajectoryPointCartesian2D>));
-  def("extrapolate", &(tracktable::extrapolate<TrajectoryPointCartesian2D>));
-  def("signed_turn_angle", & (tracktable::signed_turn_angle<TrajectoryPointCartesian2D>));
-  def("unsigned_turn_angle", & (tracktable::unsigned_turn_angle<TrajectoryPointCartesian2D>));
-  def("bearing", & (tracktable::bearing<TrajectoryPointCartesian2D>));
-  def("speed_between", &(tracktable::speed_between<TrajectoryPointCartesian2D>));
-
-  def("simplify", &(tracktable::simplify<TrajectoryCartesian2D>));
-  def("point_at_fraction", &(tracktable::point_at_fraction<TrajectoryCartesian2D>));
-  def("point_at_time", &(tracktable::point_at_time<TrajectoryCartesian2D>));
-  def("time_at_fraction", &(tracktable::time_at_fraction<TrajectoryCartesian2D>));
-  def("subset_during_interval", &(tracktable::subset_during_interval<TrajectoryCartesian2D>));
-  def("length", &(tracktable::length<TrajectoryCartesian2D>));
-  def("end_to_end_distance", &(tracktable::end_to_end_distance<TrajectoryCartesian2D>));
-  def("norm", &(tracktable::arithmetic::norm<BasePointCartesian2D>));
-  def("norm", &(tracktable::arithmetic::norm<TrajectoryPointCartesian2D>));
-
-  def("geometric_mean", &(wrap_geometric_mean<BasePointCartesian2D>));
-  def("geometric_mean", &(wrap_geometric_mean<TrajectoryPointCartesian2D>));
-
-  def("geometric_median", &(wrap_geometric_median<BasePointCartesian2D>));
-  def("geometric_median", &(wrap_geometric_median<TrajectoryPointCartesian2D>));
-
-  def("convex_hull_area", &(tracktable::convex_hull_area<TrajectoryCartesian2D>));
-  def("convex_hull_aspect_ratio", &(tracktable::convex_hull_aspect_ratio<TrajectoryCartesian2D>));
-  def("convex_hull_perimeter", &(tracktable::convex_hull_perimeter<TrajectoryCartesian2D>));
-
-  def("radius_of_gyration", &(tracktable::radius_of_gyration<TrajectoryCartesian2D>));
-
-  register_distance_functions<
-    BasePointCartesian2D,
-    LineStringCartesian2D,
-    TrajectoryPointCartesian2D,
-    TrajectoryCartesian2D
-    >();
-
-  register_intersection_functions<
-    BasePointCartesian2D,
-    TrajectoryPointCartesian2D,
-    LineStringCartesian2D,
-    TrajectoryCartesian2D,
-    BoxCartesian2D
-    >
-    ();
-
-
-  // 3D Cartesian domain
-
-  typedef tracktable::domain::cartesian3d::base_point_type BasePointCartesian3D;
-  typedef tracktable::domain::cartesian3d::trajectory_point_type TrajectoryPointCartesian3D;
-  typedef tracktable::domain::cartesian3d::trajectory_type TrajectoryCartesian3D;
-  typedef tracktable::domain::cartesian3d::linestring_type LineStringCartesian3D;
-  typedef tracktable::domain::cartesian3d::box_type BoxCartesian3D;
-
-  def("interpolate", & (tracktable::interpolate<BasePointCartesian3D>));
-  def("extrapolate", &(tracktable::extrapolate<BasePointCartesian3D>));
-  def("unsigned_turn_angle", & (tracktable::unsigned_turn_angle<BasePointCartesian3D>));
-
-  def("interpolate", & (tracktable::interpolate<TrajectoryPointCartesian3D>));
-  def("extrapolate", &(tracktable::extrapolate<TrajectoryPointCartesian3D>));
-  def("unsigned_turn_angle", & (tracktable::unsigned_turn_angle<TrajectoryPointCartesian3D>));
-  def("speed_between", &(tracktable::speed_between<TrajectoryPointCartesian3D>));
-  def("simplify", &(tracktable::simplify<TrajectoryCartesian3D>));
-  def("point_at_fraction", &(tracktable::point_at_fraction<TrajectoryCartesian3D>));
-  def("point_at_time", &(tracktable::point_at_time<TrajectoryCartesian3D>));
-  def("time_at_fraction", &(tracktable::time_at_fraction<TrajectoryCartesian3D>));
-  def("subset_during_interval", &(tracktable::subset_during_interval<TrajectoryCartesian3D>));
-  def("length", &(tracktable::length<TrajectoryCartesian3D>));
-  def("end_to_end_distance", &(tracktable::end_to_end_distance<TrajectoryCartesian3D>));
-  def("norm", &(tracktable::arithmetic::norm<BasePointCartesian3D>));
-  def("norm", &(tracktable::arithmetic::norm<TrajectoryPointCartesian3D>));
-
-  def("geometric_mean", &(wrap_geometric_mean<BasePointCartesian3D>));
-  def("geometric_mean", &(wrap_geometric_mean<TrajectoryPointCartesian3D>));
-
-  def("geometric_median", &(wrap_geometric_median<BasePointCartesian3D>));
-  def("geometric_median", &(wrap_geometric_median<TrajectoryPointCartesian3D>));
-
-
-  // We register these manually instead of calling
-  // register_intersection_functions because line/line intersections
-  // are not implemented in 3D or higher by boost::geometry.
-
-  using tracktable::intersects;
-  def("intersects", &(intersects<BoxCartesian3D, BoxCartesian3D>));
-
-  def("intersects", &(intersects<BoxCartesian3D, LineStringCartesian3D>));
-  def("intersects", &(intersects<LineStringCartesian3D, BoxCartesian3D>));
-
-  def("intersects", &(intersects<BoxCartesian3D, TrajectoryCartesian3D>));
-  def("intersects", &(intersects<TrajectoryCartesian3D, BoxCartesian3D>));
-
-  def("intersects", &(intersects<BoxCartesian3D, BasePointCartesian3D>));
-  def("intersects", &(intersects<BasePointCartesian3D, BoxCartesian3D>));
-
-  def("intersects", &(intersects<BoxCartesian3D, TrajectoryCartesian3D>));
-  def("intersects", &(intersects<TrajectoryCartesian3D, BoxCartesian3D>));
-
-  using tracktable::distance;
-
-  register_point_point_distance_functions<
-    BasePointCartesian3D,
-    TrajectoryPointCartesian3D
-    >();
-
-  register_point_polyline_distance_functions<
-    BasePointCartesian3D,
-    LineStringCartesian3D
-    >();
-
-  register_point_polyline_distance_functions<
-    BasePointCartesian3D,
-    TrajectoryCartesian3D
-    >();
-
-  register_point_polyline_distance_functions<
-    TrajectoryPointCartesian3D,
-    LineStringCartesian3D
-    >();
-
-  register_point_polyline_distance_functions<
-    TrajectoryPointCartesian3D,
-    TrajectoryCartesian3D
-    >();
-}
->>>>>>> 2bccf7d3
+/*
+* Copyright (c) 2014-2018 National Technology and Engineering
+* Solutions of Sandia, LLC. Under the terms of Contract DE-NA0003525
+* with National Technology and Engineering Solutions of Sandia, LLC,
+* the U.S. Government retains certain rights in this software.
+*
+* Redistribution and use in source and binary forms, with or without
+* modification, are permitted provided that the following conditions
+* are met:
+*
+* 1. Redistributions of source code must retain the above copyright
+* notice, this list of conditions and the following disclaimer.
+*
+* 2. Redistributions in binary form must reproduce the above copyright
+* notice, this list of conditions and the following disclaimer in the
+* documentation and/or other materials provided with the distribution.
+*
+* THIS SOFTWARE IS PROVIDED BY THE COPYRIGHT HOLDERS AND CONTRIBUTORS
+* "AS IS" AND ANY EXPRESS OR IMPLIED WARRANTIES, INCLUDING, BUT NOT
+* LIMITED TO, THE IMPLIED WARRANTIES OF MERCHANTABILITY AND FITNESS FOR
+* A PARTICULAR PURPOSE ARE DISCLAIMED. IN NO EVENT SHALL THE COPYRIGHT
+* HOLDER OR CONTRIBUTORS BE LIABLE FOR ANY DIRECT, INDIRECT, INCIDENTAL,
+* SPECIAL, EXEMPLARY, OR CONSEQUENTIAL DAMAGES (INCLUDING, BUT NOT
+* LIMITED TO, PROCUREMENT OF SUBSTITUTE GOODS OR SERVICES; LOSS OF USE,
+* DATA, OR PROFITS; OR BUSINESS INTERRUPTION) HOWEVER CAUSED AND ON ANY
+* THEORY OF LIABILITY, WHETHER IN CONTRACT, STRICT LIABILITY, OR TORT
+* (INCLUDING NEGLIGENCE OR OTHERWISE) ARISING IN ANY WAY OUT OF THE USE
+* OF THIS SOFTWARE, EVEN IF ADVISED OF THE POSSIBILITY OF SUCH DAMAGE.
+*/
+
+#include <tracktable/PythonWrapping/GuardedBoostPythonHeaders.h>
+
+#include <tracktable/Core/Geometry.h>
+#include <tracktable/Core/GeometricMean.h>
+#include <tracktable/Core/GeometricMedian.h>
+#include <tracktable/Core/PointArithmetic.h>
+#include <tracktable/Domain/Terrestrial.h>
+#include <tracktable/Domain/Cartesian2D.h>
+#include <tracktable/Domain/Cartesian3D.h>
+
+#include <vector>
+#include <typeinfo>
+
+// Here's the problem: Boost.Python can't look inside the list of
+// points to find out what each point's actual type is.  We're going
+// to have to tell it somehow.  That's what the first argument is.
+// We're going to pass in the first point from Python so that
+// Boost.Python can use it to resolve overloads.
+
+template<
+    typename point_type
+>
+point_type wrap_geometric_median(point_type const& first_point, boost::python::object points)
+{
+    // Since a Python iterable might be a one-time-only sequence we have
+    // to make a temporary copy of the points.
+
+    boost::python::stl_input_iterator<point_type> begin(points), end;
+
+    std::vector<point_type> my_points(begin, end);
+
+    return tracktable::arithmetic::geometric_median(
+        my_points.begin(), my_points.end()
+    );
+}
+
+template<
+    typename point_type
+>
+point_type wrap_geometric_mean(point_type const& first_point, boost::python::object points)
+{
+    boost::python::stl_input_iterator<point_type> begin(points), end;
+
+    return tracktable::arithmetic::geometric_mean(
+        begin, end
+    );
+}
+
+template<
+    typename base_point_type,
+    typename trajectory_point_type
+>
+void register_point_point_distance_functions()
+{
+    using boost::python::def;
+    using tracktable::distance;
+
+    def("distance", distance<base_point_type, base_point_type>);
+    def("distance", distance<base_point_type, trajectory_point_type>);
+    def("distance", distance<trajectory_point_type, base_point_type>);
+    def("distance", distance<trajectory_point_type, trajectory_point_type>);
+}
+
+template<
+    typename point_type,
+    typename polyline_type
+>
+void register_point_polyline_distance_functions()
+{
+    using boost::python::def;
+    using tracktable::distance;
+
+    def("distance", distance<point_type, polyline_type>);
+    def("distance", distance<polyline_type, point_type>);
+}
+
+template<
+    typename linestring_type,
+    typename trajectory_type
+>
+void register_polyline_polyline_distance_functions()
+{
+    using boost::python::def;
+    using tracktable::distance;
+
+    def("distance", distance<linestring_type, linestring_type>);
+    def("distance", distance<linestring_type, trajectory_type>);
+    def("distance", distance<trajectory_type, linestring_type>);
+    def("distance", distance<trajectory_type, trajectory_type>);
+}
+
+template<
+    typename base_point_type,
+    typename trajectory_point_type,
+    typename linestring_type,
+    typename trajectory_type
+>
+void register_distance_functions()
+{
+    register_point_point_distance_functions<base_point_type, trajectory_point_type>();
+    register_point_polyline_distance_functions<base_point_type, linestring_type>();
+    register_point_polyline_distance_functions<base_point_type, trajectory_type>();
+    register_point_polyline_distance_functions<trajectory_point_type, linestring_type>();
+    register_point_polyline_distance_functions<trajectory_point_type, trajectory_type>();
+    register_polyline_polyline_distance_functions<linestring_type, trajectory_type>();
+}
+
+template<
+    typename base_point_type,
+    typename trajectory_point_type,
+    typename linestring_type,
+    typename trajectory_type,
+    typename box_type
+>
+void register_intersection_functions()
+{
+    using namespace boost::python;
+
+    // type intersects itself
+    def("intersects", &(tracktable::intersects<box_type, box_type>));
+    def("intersects", &(tracktable::intersects<linestring_type, linestring_type>));
+    def("intersects", &(tracktable::intersects<trajectory_type, trajectory_type>));
+
+    // type intersects other type
+    // These are commented out because they cause a template ambiguity down
+    // in boost::geometry.  It can't decide what type to use for the
+    // intersection.  I suppose that's fair.
+    //  def("intersects", &(tracktable::intersects<linestring_type, trajectory_type>));
+    //  def("intersects", &(tracktable::intersects<trajectory_type, linestring_type>));
+
+    def("intersects", &(tracktable::intersects<box_type, linestring_type>));
+    def("intersects", &(tracktable::intersects<linestring_type, box_type>));
+
+    def("intersects", &(tracktable::intersects<box_type, trajectory_type>));
+    def("intersects", &(tracktable::intersects<trajectory_type, box_type>));
+
+    def("intersects", &(tracktable::intersects<box_type, base_point_type>));
+    def("intersects", &(tracktable::intersects<base_point_type, box_type>));
+
+    def("intersects", &(tracktable::intersects<box_type, trajectory_point_type>));
+    def("intersects", &(tracktable::intersects<trajectory_point_type, box_type>));
+}
+
+
+BOOST_PYTHON_MODULE(_domain_algorithm_overloads) {
+
+    using namespace boost::python;
+
+    typedef tracktable::domain::cartesian3d::base_point_type BasePointCartesian3D;
+    typedef tracktable::domain::cartesian3d::trajectory_point_type TrajectoryPointCartesian3D;
+    typedef tracktable::domain::cartesian3d::trajectory_type TrajectoryCartesian3D;
+
+
+    // Terrestrial domain
+    typedef tracktable::domain::terrestrial::base_point_type BasePointTerrestrial;
+    typedef tracktable::domain::terrestrial::trajectory_point_type TrajectoryPointTerrestrial;
+    typedef tracktable::domain::terrestrial::trajectory_type TrajectoryTerrestrial;
+    typedef tracktable::domain::terrestrial::box_type BoxTerrestrial;
+    typedef tracktable::domain::terrestrial::linestring_type LineStringTerrestrial;
+
+    def("interpolate", &(tracktable::interpolate<BasePointTerrestrial>));
+    def("extrapolate", &(tracktable::extrapolate<BasePointTerrestrial>));
+    def("signed_turn_angle", &(tracktable::signed_turn_angle<BasePointTerrestrial>));
+    def("unsigned_turn_angle", &(tracktable::unsigned_turn_angle<BasePointTerrestrial>));
+    def("bearing", &(tracktable::bearing<BasePointTerrestrial>));
+
+    def("interpolate", &(tracktable::interpolate<TrajectoryPointTerrestrial>));
+    def("extrapolate", &(tracktable::extrapolate<TrajectoryPointTerrestrial>));
+    def("signed_turn_angle", &(tracktable::signed_turn_angle<TrajectoryPointTerrestrial>));
+    def("unsigned_turn_angle", &(tracktable::unsigned_turn_angle<TrajectoryPointTerrestrial>));
+    def("bearing", &(tracktable::bearing<TrajectoryPointTerrestrial>));
+    def("speed_between", &(tracktable::speed_between<TrajectoryPointTerrestrial>));
+
+    def("simplify", &(tracktable::simplify<TrajectoryTerrestrial>));
+    def("point_at_fraction", &(tracktable::point_at_fraction<TrajectoryTerrestrial>));
+    def("point_at_length_fraction", &(tracktable::point_at_length_fraction<TrajectoryTerrestrial>));
+    def("point_at_time", &(tracktable::point_at_time<TrajectoryTerrestrial>));
+    def("time_at_fraction", &(tracktable::time_at_fraction<TrajectoryTerrestrial>));
+    def("subset_during_interval", &(tracktable::subset_during_interval<TrajectoryTerrestrial>));
+    def("length", &(tracktable::length<TrajectoryTerrestrial>));
+    def("end_to_end_distance", &(tracktable::end_to_end_distance<TrajectoryTerrestrial>));
+
+    def("geometric_mean", &(wrap_geometric_mean<BasePointTerrestrial>));
+    def("geometric_mean", &(wrap_geometric_mean<TrajectoryPointTerrestrial>));
+
+    def("geometric_median", &(wrap_geometric_median<BasePointTerrestrial>));
+    def("geometric_median", &(wrap_geometric_median<TrajectoryPointTerrestrial>));
+
+    def("convex_hull_area", &(tracktable::convex_hull_area<TrajectoryTerrestrial>));
+    def("convex_hull_aspect_ratio", &(tracktable::convex_hull_aspect_ratio<TrajectoryTerrestrial>));
+    def("convex_hull_perimeter", &(tracktable::convex_hull_perimeter<TrajectoryTerrestrial>));
+
+    def("radius_of_gyration", &(tracktable::radius_of_gyration<TrajectoryTerrestrial>));
+
+
+    register_distance_functions<
+        BasePointTerrestrial,
+        LineStringTerrestrial,
+        TrajectoryPointTerrestrial,
+        TrajectoryTerrestrial
+    >();
+
+    register_intersection_functions<
+        BasePointTerrestrial,
+        TrajectoryPointTerrestrial,
+        LineStringTerrestrial,
+        TrajectoryTerrestrial,
+        BoxTerrestrial
+    >
+        ();
+
+
+    // 2D Cartesian domain
+
+    typedef tracktable::domain::cartesian2d::base_point_type BasePointCartesian2D;
+    typedef tracktable::domain::cartesian2d::trajectory_point_type TrajectoryPointCartesian2D;
+    typedef tracktable::domain::cartesian2d::trajectory_type TrajectoryCartesian2D;
+    typedef tracktable::domain::cartesian2d::linestring_type LineStringCartesian2D;
+    typedef tracktable::domain::cartesian2d::box_type BoxCartesian2D;
+
+    def("interpolate", &(tracktable::interpolate<BasePointCartesian2D>));
+    def("extrapolate", &(tracktable::extrapolate<BasePointCartesian2D>));
+
+    def("signed_turn_angle", &(tracktable::signed_turn_angle<BasePointCartesian2D>));
+    def("unsigned_turn_angle", &(tracktable::unsigned_turn_angle<BasePointCartesian2D>));
+    def("bearing", &(tracktable::bearing<BasePointCartesian2D>));
+
+    def("interpolate", &(tracktable::interpolate<TrajectoryPointCartesian2D>));
+    def("extrapolate", &(tracktable::extrapolate<TrajectoryPointCartesian2D>));
+    def("signed_turn_angle", &(tracktable::signed_turn_angle<TrajectoryPointCartesian2D>));
+    def("unsigned_turn_angle", &(tracktable::unsigned_turn_angle<TrajectoryPointCartesian2D>));
+    def("bearing", &(tracktable::bearing<TrajectoryPointCartesian2D>));
+    def("speed_between", &(tracktable::speed_between<TrajectoryPointCartesian2D>));
+
+    def("simplify", &(tracktable::simplify<TrajectoryCartesian2D>));
+    def("point_at_fraction", &(tracktable::point_at_fraction<TrajectoryCartesian2D>));
+    def("point_at_length_fraction", &(tracktable::point_at_length_fraction<TrajectoryCartesian2D>));
+    def("point_at_time", &(tracktable::point_at_time<TrajectoryCartesian2D>));
+    def("time_at_fraction", &(tracktable::time_at_fraction<TrajectoryCartesian2D>));
+    def("subset_during_interval", &(tracktable::subset_during_interval<TrajectoryCartesian2D>));
+    def("length", &(tracktable::length<TrajectoryCartesian2D>));
+    def("end_to_end_distance", &(tracktable::end_to_end_distance<TrajectoryCartesian2D>));
+    def("norm", &(tracktable::arithmetic::norm<BasePointCartesian2D>));
+    def("norm", &(tracktable::arithmetic::norm<TrajectoryPointCartesian2D>));
+
+    def("geometric_mean", &(wrap_geometric_mean<BasePointCartesian2D>));
+    def("geometric_mean", &(wrap_geometric_mean<TrajectoryPointCartesian2D>));
+
+    def("geometric_median", &(wrap_geometric_median<BasePointCartesian2D>));
+    def("geometric_median", &(wrap_geometric_median<TrajectoryPointCartesian2D>));
+
+    def("convex_hull_area", &(tracktable::convex_hull_area<TrajectoryCartesian2D>));
+    def("convex_hull_aspect_ratio", &(tracktable::convex_hull_aspect_ratio<TrajectoryCartesian2D>));
+    def("convex_hull_perimeter", &(tracktable::convex_hull_perimeter<TrajectoryCartesian2D>));
+
+    def("radius_of_gyration", &(tracktable::radius_of_gyration<TrajectoryCartesian2D>));
+
+    register_distance_functions<
+        BasePointCartesian2D,
+        LineStringCartesian2D,
+        TrajectoryPointCartesian2D,
+        TrajectoryCartesian2D
+    >();
+
+    register_intersection_functions<
+        BasePointCartesian2D,
+        TrajectoryPointCartesian2D,
+        LineStringCartesian2D,
+        TrajectoryCartesian2D,
+        BoxCartesian2D
+    >
+        ();
+
+
+    // 3D Cartesian domain
+
+    typedef tracktable::domain::cartesian3d::base_point_type BasePointCartesian3D;
+    typedef tracktable::domain::cartesian3d::trajectory_point_type TrajectoryPointCartesian3D;
+    typedef tracktable::domain::cartesian3d::trajectory_type TrajectoryCartesian3D;
+    typedef tracktable::domain::cartesian3d::linestring_type LineStringCartesian3D;
+    typedef tracktable::domain::cartesian3d::box_type BoxCartesian3D;
+
+    def("interpolate", &(tracktable::interpolate<BasePointCartesian3D>));
+    def("extrapolate", &(tracktable::extrapolate<BasePointCartesian3D>));
+    def("unsigned_turn_angle", &(tracktable::unsigned_turn_angle<BasePointCartesian3D>));
+
+    def("interpolate", &(tracktable::interpolate<TrajectoryPointCartesian3D>));
+    def("extrapolate", &(tracktable::extrapolate<TrajectoryPointCartesian3D>));
+    def("unsigned_turn_angle", &(tracktable::unsigned_turn_angle<TrajectoryPointCartesian3D>));
+    def("speed_between", &(tracktable::speed_between<TrajectoryPointCartesian3D>));
+    def("simplify", &(tracktable::simplify<TrajectoryCartesian3D>));
+    def("point_at_fraction", &(tracktable::point_at_fraction<TrajectoryCartesian3D>));
+    def("point_at_length_fraction", &(tracktable::point_at_length_fraction<TrajectoryCartesian3D>));
+    def("point_at_time", &(tracktable::point_at_time<TrajectoryCartesian3D>));
+    def("time_at_fraction", &(tracktable::time_at_fraction<TrajectoryCartesian3D>));
+    def("subset_during_interval", &(tracktable::subset_during_interval<TrajectoryCartesian3D>));
+    def("length", &(tracktable::length<TrajectoryCartesian3D>));
+    def("end_to_end_distance", &(tracktable::end_to_end_distance<TrajectoryCartesian3D>));
+    def("norm", &(tracktable::arithmetic::norm<BasePointCartesian3D>));
+    def("norm", &(tracktable::arithmetic::norm<TrajectoryPointCartesian3D>));
+
+    def("geometric_mean", &(wrap_geometric_mean<BasePointCartesian3D>));
+    def("geometric_mean", &(wrap_geometric_mean<TrajectoryPointCartesian3D>));
+
+    def("geometric_median", &(wrap_geometric_median<BasePointCartesian3D>));
+    def("geometric_median", &(wrap_geometric_median<TrajectoryPointCartesian3D>));
+
+
+    // We register these manually instead of calling
+    // register_intersection_functions because line/line intersections
+    // are not implemented in 3D or higher by boost::geometry.
+
+    using tracktable::intersects;
+    def("intersects", &(intersects<BoxCartesian3D, BoxCartesian3D>));
+
+    def("intersects", &(intersects<BoxCartesian3D, LineStringCartesian3D>));
+    def("intersects", &(intersects<LineStringCartesian3D, BoxCartesian3D>));
+
+    def("intersects", &(intersects<BoxCartesian3D, TrajectoryCartesian3D>));
+    def("intersects", &(intersects<TrajectoryCartesian3D, BoxCartesian3D>));
+
+    def("intersects", &(intersects<BoxCartesian3D, BasePointCartesian3D>));
+    def("intersects", &(intersects<BasePointCartesian3D, BoxCartesian3D>));
+
+    def("intersects", &(intersects<BoxCartesian3D, TrajectoryCartesian3D>));
+    def("intersects", &(intersects<TrajectoryCartesian3D, BoxCartesian3D>));
+
+    using tracktable::distance;
+
+    register_point_point_distance_functions<
+        BasePointCartesian3D,
+        TrajectoryPointCartesian3D
+    >();
+
+    register_point_polyline_distance_functions<
+        BasePointCartesian3D,
+        LineStringCartesian3D
+    >();
+
+    register_point_polyline_distance_functions<
+        BasePointCartesian3D,
+        TrajectoryCartesian3D
+    >();
+
+    register_point_polyline_distance_functions<
+        TrajectoryPointCartesian3D,
+        LineStringCartesian3D
+    >();
+
+    register_point_polyline_distance_functions<
+        TrajectoryPointCartesian3D,
+        TrajectoryCartesian3D
+    >();
+}