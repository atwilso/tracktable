/*
 * Copyright (c) 2014-2018 National Technology and Engineering
 * Solutions of Sandia, LLC. Under the terms of Contract DE-NA0003525
 * with National Technology and Engineering Solutions of Sandia, LLC,
 * the U.S. Government retains certain rights in this software.
 *
 * Redistribution and use in source and binary forms, with or without
 * modification, are permitted provided that the following conditions
 * are met:
 *
 * 1. Redistributions of source code must retain the above copyright
 * notice, this list of conditions and the following disclaimer.
 *
 * 2. Redistributions in binary form must reproduce the above copyright
 * notice, this list of conditions and the following disclaimer in the
 * documentation and/or other materials provided with the distribution.
 *
 * THIS SOFTWARE IS PROVIDED BY THE COPYRIGHT HOLDERS AND CONTRIBUTORS
 * "AS IS" AND ANY EXPRESS OR IMPLIED WARRANTIES, INCLUDING, BUT NOT
 * LIMITED TO, THE IMPLIED WARRANTIES OF MERCHANTABILITY AND FITNESS FOR
 * A PARTICULAR PURPOSE ARE DISCLAIMED. IN NO EVENT SHALL THE COPYRIGHT
 * HOLDER OR CONTRIBUTORS BE LIABLE FOR ANY DIRECT, INDIRECT, INCIDENTAL,
 * SPECIAL, EXEMPLARY, OR CONSEQUENTIAL DAMAGES (INCLUDING, BUT NOT
 * LIMITED TO, PROCUREMENT OF SUBSTITUTE GOODS OR SERVICES; LOSS OF USE,
 * DATA, OR PROFITS; OR BUSINESS INTERRUPTION) HOWEVER CAUSED AND ON ANY
 * THEORY OF LIABILITY, WHETHER IN CONTRACT, STRICT LIABILITY, OR TORT
 * (INCLUDING NEGLIGENCE OR OTHERWISE) ARISING IN ANY WAY OUT OF THE USE
 * OF THIS SOFTWARE, EVEN IF ADVISED OF THE POSSIBILITY OF SUCH DAMAGE.
 */

/*
 * Cartesian3D Domain - objects in a flat 3D space
 *
 * The Cartesian domain measures distances in dimensionless units and
 * speeds in units per second.
 */

#ifndef __tracktable_domain_Cartesian3D_h
#define __tracktable_domain_Cartesian3D_h

#include <tracktable/Core/TracktableCommon.h>


#include <tracktable/Core/Box.h>
#include <tracktable/Core/FloatingPointComparison.h>
#include <tracktable/Core/PointCartesian.h>
#include <tracktable/Core/TrajectoryPoint.h>
#include <tracktable/Core/Trajectory.h>
#include <tracktable/Domain/DomainMacros.h>
#include <tracktable/Domain/TracktableDomainWindowsHeader.h>
#include <tracktable/IO/PointReader.h>
#include <tracktable/IO/TrajectoryReader.h>
#include <boost/geometry/algorithms/length.hpp>

#include <vector>

namespace tracktable { namespace domain { namespace cartesian3d {

/** Bare point in flat 3D space
 *
 * This class defines a point in 3D Euclidean space.  Units have no
 * real-world interpretation and (unlike the surface of the globe)
 * space is isotropic.
 *
 * Use this class instead of instantiating the PointCartesian template
 * yourself.
 */

class CartesianPoint3D : public PointCartesian<3>
{
public:
  typedef PointCartesian<3> Superclass;

  /** Create an uninitialized point
   *
   * Assume that the coordinates will be initialized to garbage values
   * when you use this constructor.
   */
  CartesianPoint3D() { }

  /** Initialize a point with x, y, z coordinates
   *
   * The coordinates will be initialized to whatever values you specify.
   */
  CartesianPoint3D(double x, double y, double z)
    {
      this->set<0>(x);
      this->set<1>(y);
      this->set<2>(z);
    }

  /** Copy constructor: make this point like another
   *
   */
  CartesianPoint3D(CartesianPoint3D const& other)
    : Superclass(other)
    { }

  /** Initialize this point from its superclass
   *
   * If you happen to have PointCartesian<3> instances sitting around,
   * this is where you use them.  This is more for the compiler's
   * benefit than the user's.
   */
  CartesianPoint3D(Superclass const& other)
    : Superclass(other)
    { }

  /** Empty destructor
   *
   * All of our resources are on the stack.  We don't have any real
   * work to do here.
   */
  virtual ~CartesianPoint3D() { }

  /** Assignment operator
   *
   * We delegate this explicitly to the superclass so that the
   * compiler won't try to do anything clever like copying pointers.
   */
  CartesianPoint3D& operator=(CartesianPoint3D const& other)
    {
      this->Superclass::operator=(other);
      return *this;
    }

<<<<<<< HEAD
public:
  template<class Archive>
  void serialize(Archive& ar, const unsigned int version)
  {
    ar & BOOST_SERIALIZATION_BASE_OBJECT_NVP(Superclass);
//    boost::serialization::make_nvp("Coordinates", this->Coordinates);
    // ar & boost::serialization::base_object<CartesianPoint3D>(*this);
=======
private:
  template<class Archive>
  void serialize(Archive& ar, const unsigned int version)
  {
    ar & boost::serialization::base_object<CartesianPoint3D>(*this);
>>>>>>> c7ab67f2
  }

  // Everything else -- operator==, operator!=, operator<< --
  // delegated implicitly to the superclass
};

// ----------------------------------------------------------------------

// If you write libraries for Microsoft platforms you will have to
// care about this warning sooner or later.  Warning #4251 says
// "This type must have a DLL interface in order to be used by
// clients of <class>".  After you dig through the layers, this
// ends up meaning "You cannot use STL classes in the interface of a
// method or function if you expect your library to work with any
// compiler other than the one you're using right now."
//
// This is a symptom of a bigger problem.  Since the STL does not have
// a single standard implementation (for good reason) you cannot assume
// that my std::map is the same on the inside as your std::map.  Idioms
// such as PIMPL are one approach to minimizing the impact.
//
// The bottom line is that yea, verily, you cannot use STL classes as
// arguments or return values in your library's interface unless it will
// only ever be used by the same compiler that built it.  We are going to
// proclaim that this is the case for Tracktable and put great big warnings
// in the developer documentation to that effect.
//
// Meanwhile, we use #pragma warning(disable) to hush the compiler up
// so that people who just want to use the library don't have to care
// about the arcana of __declspec(dllimport) and friends.

#if defined(WIN32)
# pragma warning( push )
# pragma warning( disable : 4251 )
#endif

/** Trajectory point in flat 3D space
 *
 * This class defines a point in 3D Euclidean space along with an
 * object ID, timestamp and named properties.  Units have no
 * real-world interpretation and (unlike the surface of the globe)
 * space is isotropic.
 *
 * Use this class instead of instantiating the TrajectoryPoint template
 * yourself.
 */

class CartesianTrajectoryPoint3D : public TrajectoryPoint< CartesianPoint3D >
{
public:
  typedef TrajectoryPoint< CartesianPoint3D > Superclass;

  /** Create an uninitialized point
   *
   * Assume that the coordinates will be initialized to garbage values
   * when you use this constructor.  The object ID, timestamp and
   * properties will all be empty.
   */
  CartesianTrajectoryPoint3D() { }

  /** Initialize a point with x, y, z coordinates
   *
   * The coordinates will be initialized to whatever values you specify.
   */
  CartesianTrajectoryPoint3D(double x, double y, double z)
    {
    (*this)[0] = x;
    (*this)[1] = y;
    (*this)[2] = z;
    }

  /** Copy constructor: make this point like another
   *
   */
  CartesianTrajectoryPoint3D(CartesianTrajectoryPoint3D const& other)
    : Superclass(other)
    { }

  /** Initialize this point from its superclass
   *
   * If you happen to have TrajectoryPoint<PointCartesian<3>>
   * instances sitting around, this is where you use them.  This is
   * more for the compiler's benefit than the user's.
   */
  CartesianTrajectoryPoint3D(Superclass const& other)
    : Superclass(other)
    { }

  /** Empty destructor
   *
   * All of our resources are on the stack.  We don't have any real
   * work to do here.
   */
  virtual ~CartesianTrajectoryPoint3D() { }

  /** Assignment operator
   *
   * We delegate this explicitly to the superclass so that the
   * compiler won't try to do anything clever like copying pointers.
   */
  CartesianTrajectoryPoint3D& operator=(CartesianTrajectoryPoint3D const& other)
    {
      this->Superclass::operator=(other);
      return *this;
    }

<<<<<<< HEAD
public:
  template<class Archive>
  void serialize(Archive& ar, const unsigned int version)
  {
    ar & BOOST_SERIALIZATION_BASE_OBJECT_NVP(Superclass);
=======
private:
  template<class Archive>
  void serialize(Archive& ar, const unsigned int version)
  {
    ar & boost::serialization::base_object<CartesianTrajectoryPoint3D>(*this);
>>>>>>> c7ab67f2
  }

  // Everything else -- operator==, operator!=, operator<< --
  // delegated to the superclass
};

#if defined(WIN32)
# pragma warning( pop )
#endif


typedef CartesianPoint3D base_point_type;
typedef std::vector<base_point_type> linestring_type;
typedef CartesianTrajectoryPoint3D trajectory_point_type;
typedef Trajectory<trajectory_point_type> trajectory_type;
typedef PointReader<base_point_type> base_point_reader_type;
typedef PointReader<trajectory_point_type> trajectory_point_reader_type;
typedef TrajectoryReader<trajectory_type> trajectory_reader_type;
typedef boost::geometry::model::box<base_point_type> box_type;


TRACKTABLE_DOMAIN_EXPORT std::ostream& operator<<(std::ostream& out, base_point_type const& pt);

TRACKTABLE_DOMAIN_EXPORT std::ostream& operator<<(std::ostream& out, trajectory_point_type const& pt);

} } } // exit namespace tracktable::domain::cartesian3d

#ifndef DOXYGEN_SHOULD_SKIP_THIS

// ----------------------------------------------------------------------
//
// TRAIT DELEGATION
//
// ----------------------------------------------------------------------

namespace tracktable { namespace traits {

namespace domains {
  struct cartesian3d { };
}
    
template<>
struct point_domain_name<tracktable::domain::cartesian3d::CartesianPoint3D>
{
  static inline string_type apply() { return "cartesian3d"; }
};

} }

TRACKTABLE_DELEGATE_BOOST_POINT_TRAITS(tracktable::domain::cartesian3d::CartesianPoint3D,
                                       tracktable::PointCartesian<3>)

TRACKTABLE_DELEGATE_BOOST_POINT_TRAITS(tracktable::domain::cartesian3d::CartesianTrajectoryPoint3D,
                                       tracktable::TrajectoryPoint< tracktable::domain::cartesian3d::CartesianPoint3D >)

TRACKTABLE_DELEGATE_BASE_POINT_TRAITS(tracktable::domain::cartesian3d::CartesianPoint3D,
                                      tracktable::PointCartesian<3>)

TRACKTABLE_DELEGATE_TRAJECTORY_POINT_TRAITS(tracktable::domain::cartesian3d::CartesianTrajectoryPoint3D,
                                            tracktable::TrajectoryPoint< tracktable::domain::cartesian3d::CartesianPoint3D >)

TRACKTABLE_DELEGATE_DOMAIN_TRAIT(tracktable::domain::cartesian3d,
                                 tracktable::traits::domains::cartesian3d)

// ----------------------------------------------------------------------
//
// ALGORITHM DELEGATION
//
// ----------------------------------------------------------------------

#undef TT_DELEGATE_BASE_POINT_ALGORITHM
#undef TT_DELEGATE_TP_ALGORITHM
#undef TT_DELEGATE_TRAJECTORY_ALGORITHM
#undef TT_DOMAIN

#define TT_DOMAIN tracktable::domain::cartesian3d

#define TT_DELEGATE_BASE_POINT_ALGORITHM(ALGORITHM) \
  TRACKTABLE_DELEGATE( \
    TT_DOMAIN::base_point_type, \
    tracktable::PointCartesian<3>, \
    ALGORITHM \
    )

#define TT_DELEGATE_TRAJECTORY_POINT_ALGORITHM(ALGORITHM) \
  TRACKTABLE_DELEGATE( \
    TT_DOMAIN::trajectory_point_type, \
    tracktable::TrajectoryPoint<TT_DOMAIN::base_point_type>,       \
    ALGORITHM \
    )

#define TT_DELEGATE_TRAJECTORY_ALGORITHM(ALGORITHM) \
  TRACKTABLE_DELEGATE( \
    TT_DOMAIN::trajectory_type, \
    tracktable::Trajectory<TT_DOMAIN::trajectory_point_type>, \
    ALGORITHM \
    )

namespace tracktable { namespace algorithms {

template<>
struct distance<traits::domains::cartesian3d>
{
  template<typename Geom1, typename Geom2>
  static inline double apply(Geom1 const& from, Geom2 const& to)
  {
    return boost::geometry::distance(from, to);
  }
};

    
template<>
struct unsigned_turn_angle<domain::cartesian3d::base_point_type>
{
  inline static double dot(const double ab[3], const double bc[3])
    {
      return (ab[0] * bc[0] + ab[1] * bc[1] + ab[2] * bc[2]);
    }

  inline static double magnitude(const double p[3])
    {
      return sqrt(p[0]*p[0] + p[1]*p[1] + p[2]*p[2]);
    }

  inline static void normalize(double p[3])
    {
      double mag = magnitude(p);
      if (!tracktable::almost_zero(mag)) return;
      p[0] /= mag;
      p[1] /= mag;
      p[2] /= mag;
    }

  template<class PointT>
  static inline double apply(PointT const& a, PointT const& b, PointT const& c)
    {
      double ab[3], bc[3];

      ab[0] = b.template get<0>() - a.template get<0>();
      ab[1] = b.template get<1>() - a.template get<1>();
      ab[2] = 0;

      bc[0] = c.template get<0>() - a.template get<0>();
      bc[1] = c.template get<1>() - a.template get<1>();
      bc[2] = 0;

      normalize(ab);
      normalize(bc);
      double angle_in_radians = acos(dot(ab, bc));
      return angle_in_radians;
    }
};

TT_DELEGATE_BASE_POINT_ALGORITHM(interpolate)
TT_DELEGATE_BASE_POINT_ALGORITHM(extrapolate)

TT_DELEGATE_TRAJECTORY_POINT_ALGORITHM(interpolate)
TT_DELEGATE_TRAJECTORY_POINT_ALGORITHM(extrapolate)
TT_DELEGATE_TRAJECTORY_POINT_ALGORITHM(speed_between)
TT_DELEGATE_TRAJECTORY_POINT_ALGORITHM(unsigned_turn_angle)

template<>
struct length<TT_DOMAIN::trajectory_type>
{
  static inline double apply(TT_DOMAIN::trajectory_type const& path)
    {
      return boost::geometry::length(path);
    }
};

} } // exit namespace tracktable::algorithms

#undef TT_DOMAIN
#undef TT_DELEGATE_BASE_POINT_ALGORITHM
#undef TT_DELEGATE_TRAJECTORY_POINT_ALGORITHM
#undef TT_DELEGATE_TRAJECTORY_ALGORITHM
#undef TT_DELEGATE_TRAJECTORY_POINT_TRAIT

#endif // DOXYGEN_SHOULD_SKIP_THIS

#endif<|MERGE_RESOLUTION|>--- conflicted
+++ resolved
@@ -124,21 +124,11 @@
       return *this;
     }
 
-<<<<<<< HEAD
 public:
   template<class Archive>
   void serialize(Archive& ar, const unsigned int version)
   {
     ar & BOOST_SERIALIZATION_BASE_OBJECT_NVP(Superclass);
-//    boost::serialization::make_nvp("Coordinates", this->Coordinates);
-    // ar & boost::serialization::base_object<CartesianPoint3D>(*this);
-=======
-private:
-  template<class Archive>
-  void serialize(Archive& ar, const unsigned int version)
-  {
-    ar & boost::serialization::base_object<CartesianPoint3D>(*this);
->>>>>>> c7ab67f2
   }
 
   // Everything else -- operator==, operator!=, operator<< --
@@ -245,21 +235,13 @@
       return *this;
     }
 
-<<<<<<< HEAD
 public:
   template<class Archive>
   void serialize(Archive& ar, const unsigned int version)
   {
     ar & BOOST_SERIALIZATION_BASE_OBJECT_NVP(Superclass);
-=======
-private:
-  template<class Archive>
-  void serialize(Archive& ar, const unsigned int version)
-  {
-    ar & boost::serialization::base_object<CartesianTrajectoryPoint3D>(*this);
->>>>>>> c7ab67f2
   }
-
+  
   // Everything else -- operator==, operator!=, operator<< --
   // delegated to the superclass
 };
