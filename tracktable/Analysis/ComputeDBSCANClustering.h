--- conflicted
+++ resolved
@@ -109,19 +109,11 @@
  * The search box must be specified in the coordinate system in which
  * you want to do the clustering.
  *
-<<<<<<< HEAD
- * @param[in] input_begin   Iterator for beginning of input points
- * @param[in] input_end     Iterator for end of input points
- * @param[in] search_box_half_span  Distance defining "nearby" in all dimensions
- * @param[in] minimum_cluster_size  Minimum number of neighbors for core points
- * @param[out] output_sink  (Vertex ID, Cluster ID) for each point
-=======
  * @param [in] input_begin   Iterator for beginning of input points
  * @param [in] input_end     Iterator for end of input points
  * @param [in] search_box_half_span  Distance defining "nearby" in all dimensions
  * @param [in] minimum_cluster_size  Minimum number of neighbors for core points
  * @param [out] output_sink  (Vertex ID, Cluster ID) for each point
->>>>>>> 04faba01
  * @return Number of clusters discovered
  *
  * You can also pass in points as a `std::pair<MyPoint, Foo>` where Foo
@@ -190,15 +182,9 @@
  * );
  * @endcode
  *
-<<<<<<< HEAD
- * @param[in] label_begin   Iterator for beginning of DBSCAN cluster labels
- * @param[in] label_end     Iterator for end of DBSCAN cluster labels
- * @param[out] output_membership_lists  (Vertex ID, Cluster ID) for each point
-=======
  * @param [in] label_begin   Iterator for beginning of DBSCAN cluster labels
  * @param [in] label_end     Iterator for end of DBSCAN cluster labels
  * @param [out] output_membership_lists  (Vertex ID, Cluster ID) for each point
->>>>>>> 04faba01
  * @return Number of clusters discovered
  *
  */
