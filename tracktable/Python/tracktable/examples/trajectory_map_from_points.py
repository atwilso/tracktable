--- conflicted
+++ resolved
@@ -451,21 +451,13 @@
                 data_bbox = geomath.compute_bounding_box(
                     itertools.chain(*trajectory_source)
                     )
-<<<<<<< HEAD
-                if args.map_bbox is None:
-                    args.map_bbox = [0] * 4
-                args.map_bbox[0] = data_bbox.min_corner[0]
-                args.map_bbox[1] = data_bbox.min_corner[1]
-                args.map_bbox[2] = data_bbox.max_corner[0]
-                args.map_bbox[3] = data_bbox.max_corner[1]
-=======
+
                 args.map_bbox = [
                     data_bbox.min_corner[0],
                     data_bbox.max_corner[0],
                     data_bbox.min_corner[1],
                     data_bbox.max_corner[1]
                     ]
->>>>>>> e524c263
 
         #
         # Step 3: Set up the map.
@@ -479,19 +471,10 @@
         mapmaker_kwargs = argument_groups.extract_arguments("mapmaker", args)
         (mymap, artists) = mapmaker.mapmaker(**mapmaker_kwargs)
 
-<<<<<<< HEAD
         render_trajectories(trajectory_source,
                             mymap,
                             linewidth=args.trajectory_linewidth,
                             color_map=args.trajectory_colormap)
-=======
-        render_trajectories(
-          map_canvas=mymap,
-          trajectories=trajectory_source,
-          color_map=args.trajectory_colormap,
-          linewidth=args.trajectory_linewidth
-          )
->>>>>>> e524c263
 
     # We're done operating on the trajectory data so we can finally exit the
     # with: block that opened the data file.
