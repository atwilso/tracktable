#
# Copyright (c) 2014-2020 National Technology and Engineering
# Solutions of Sandia, LLC. Under the terms of Contract DE-NA0003525
# with National Technology and Engineering Solutions of Sandia, LLC,
# the U.S. Government retains certain rights in this software.
#
# Redistribution and use in source and binary forms, with or without
# modification, are permitted provided that the following conditions
# are met:
#
# 1. Redistributions of source code must retain the above copyright
#    notice, this list of conditions and the following disclaimer.
#
# 2. Redistributions in binary form must reproduce the above copyright
#    notice, this list of conditions and the following disclaimer in the
#    documentation and/or other materials provided with the distribution.
#
# THIS SOFTWARE IS PROVIDED BY THE COPYRIGHT HOLDERS AND CONTRIBUTORS
# "AS IS" AND ANY EXPRESS OR IMPLIED WARRANTIES, INCLUDING, BUT NOT
# LIMITED TO, THE IMPLIED WARRANTIES OF MERCHANTABILITY AND FITNESS FOR
# A PARTICULAR PURPOSE ARE DISCLAIMED. IN NO EVENT SHALL THE COPYRIGHT
# HOLDER OR CONTRIBUTORS BE LIABLE FOR ANY DIRECT, INDIRECT, INCIDENTAL,
# SPECIAL, EXEMPLARY, OR CONSEQUENTIAL DAMAGES (INCLUDING, BUT NOT
# LIMITED TO, PROCUREMENT OF SUBSTITUTE GOODS OR SERVICES; LOSS OF USE,
# DATA, OR PROFITS; OR BUSINESS INTERRUPTION) HOWEVER CAUSED AND ON ANY
# THEORY OF LIABILITY, WHETHER IN CONTRACT, STRICT LIABILITY, OR TORT
# (INCLUDING NEGLIGENCE OR OTHERWISE) ARISING IN ANY WAY OUT OF THE USE
# OF THIS SOFTWARE, EVEN IF ADVISED OF THE POSSIBILITY OF SUCH DAMAGE.

"""Convenience wrappers for geographic map creation and decoration
"""

from __future__ import print_function

from matplotlib import pyplot

import cartopy
import cartopy.crs
import logging
from tracktable.render import maps
from tracktable.render import geographic_decoration as decoration


def mapmaker(domain='terrestrial', *args, **kwargs):
    """Generate a map for a given domain

    Keyword Args:
        domain (str): Domain to create the map in (Default: 'terrestrial')
        args (tuple): Arguments to be passed to specific map creation (Default: tuple)
        kwargs (dict): Any other arguments to customize the generated map (Default: dict)

    Returns:
        A terrestrial or cartesian domain map

    """

    if kwargs.get('map_bbox', None) is not None:
        kwargs['map_bbox'] = _make_bounding_box(kwargs['map_bbox'], domain)

    if domain == 'terrestrial':
        return terrestrial_map(*args, **kwargs)
    elif domain == 'cartesian' or domain == 'cartesian2d':
        return cartesian_map(*args, **kwargs)
    else:
        raise ValueError(('Mapmaker only works on the terrestrial and '
                          ' cartesian2d domains, not "{}".').format(domain))

# ----------------------------------------------------------------------

def cartesian_map(map_bbox=None,
                  gridline_spacing=None,
                  axes=None,
                  **kwargs):
    """Create a Cartesian map

    Since Cartesian space is flat and undistinguished, a "map" is just
    a display region. You can also change the background color and
    draw axes/grid lines on the figure.

    Keyword Args:
<<<<<<< HEAD
        map_bbox ([minLon, maxLon, minLat, maxLat]): bounding box for
=======
        map_bbox ([minLon, minLat, maxLon, maxLat]): bounding box for
>>>>>>> 04faba01
            custom map extent. By default automatically set to
            make all trajectories visible. (Default: None)
        gridline_spacing (int): Spaceing to put between grid lines (Default: None)
        axes (GeoAxes): Domain to create the map in (Default: None)
        kwargs (dict): Any other arguments to customize the generated map (Default: dict)

    Returns:
        A cartesian domain map

    """

    if axes is None:
        axes = pyplot.axes(projection=cartopy.crs.PlateCarree())

    logging.getLogger(__name__).debug(
        "cartesian_map: map_bbox is {}".format(map_bbox))

    axes.set_aspect(kwargs.get('aspect', 'equal'))
    if map_bbox is not None:
        axes.set_xlim(left=map_bbox.min_corner[0],
                      right=map_bbox.max_corner[0])
        axes.set_ylim(bottom=map_bbox.min_corner[1],
                      top=map_bbox.max_corner[1])

    return (axes, list())

# ----------------------------------------------------------------------

def terrestrial_map(map_name,
                    draw_coastlines=True,
                    draw_countries=True,
                    draw_states=True,
                    draw_lonlat=True,
                    fill_land=True,
                    fill_water=True,
                    land_fill_color='#101010',
                    water_fill_color='#000000',
                    land_zorder=4,
                    water_zorder=4,
                    lonlat_spacing=10,
                    lonlat_color='#A0A0A0',
                    lonlat_linewidth=0.2,
                    lonlat_zorder=6,
                    coastline_color='#808080',
                    coastline_linewidth=1,
                    coastline_zorder=5,
                    country_color='#606060',
                    country_fill_color='#303030',
                    country_linewidth=0.5,
                    country_zorder=3,
                    state_color='#404040',
                    state_fill_color='none',
                    state_linewidth=0.3,
                    state_zorder=2,
                    draw_largest_cities=None,
                    draw_cities_larger_than=None,
                    city_label_size=12,
                    city_dot_size=2,
                    city_dot_color='white',
                    city_label_color='white',
                    city_zorder=6,
                    border_resolution='110m',
                    map_bbox=None,
                    map_projection=None,
                    map_scale_length=None,
                    region_size=None,
                    axes=None,
                    **kwargs):

    """Create and decorate a terrestrial map

    Call the Cartopy toolkit to create a map of some predefined area,
    up to and including the entire world. The map will be decorated
    with some subset of coastlines, country borders, state/province
    borders and cities according to the keyword arguments you supply
    to mapmaker() or terrestrial_map().

    Args:
      map_name:            Region name ('region:XXX' or 'airport:XXX' or 'city:XXX' or 'custom'). Available regions are in tracktable.render.maps.available_maps().

    Keyword Args:
      draw_coastlines (bool):                       Whether or not to draw coastlines on the map (Default: True)
      draw_countries (bool):                        Whether or not to draw country borders on the map (Default: True)
      draw_states (bool):                           Whether or not to draw US/Canada state borders (Default: True)
      draw_lonlat (bool):                           Whether or not to draw longitude/latitude lines (Default: True)
      fill_land (bool):                             Whether or not to fill in the land areas (Default: True)
      fill_water (bool):                            Whether or not to fill in the land areas (Default: True)
      land_fill_color (str):                        Color name or hex string for land area (Default: '#101010')
      water_fill_color (str):                       Color name or hex string for sea area (Default: '#000000')
      land_zorder (int):                            Image layer for land (Default: 4)
      water_zorder (int):                           Image layer for sea (Default: 4)
      lonlat_spacing (int):                         Distance in degrees between lon/lat lines (Default: 10)
      lonlat_color (str):                           Color name or hex string for longitude/latitude lines (Default: '#A0A0A0')
      lonlat_linewidth (float):                     Width (in point) for lon/lat lines (Default: 0.2)
      lonlat_zorder (int):                          Image layer for coastlines (Default: 6)
      coastline_color (str):                        Color name or hex string for coastlines (Default: '#808080')
      coastline_linewidth (float):                  Width (in points) of coastlines (Default: 1)
      coastline_zorder (int):                       Image layer for coastlines (Default: 5)
<<<<<<< HEAD
      country_border_color (str):                   Color name or hex string for coastlines (Default: '#606060')
      country_fill_color (str):                     Color name or hex string for coastlines (Default:'#303030' )
      country_linewidth (float):                    Width (in points) of coastlines (Default: 0.5)
      country_zorder (int):                         Image layer for coastlines (Default: 3)
      state_border_color (str):                     Color name or hex string for coastlines (Default: '#404040')
=======
      country_color (str):                          Color name or hex string for coastlines (Default: '#606060')
      country_fill_color (str):                     Color name or hex string for coastlines (Default:'#303030' )
      country_linewidth (float):                    Width (in points) of coastlines (Default: 0.5)
      country_zorder (int):                         Image layer for coastlines (Default: 3)
      state_color (str):                            Color name or hex string for coastlines (Default: '#404040')
>>>>>>> 04faba01
      state_fill_color (str):                       Color name or hex string for coastlines (Default: 'none')
      state_linewidth (float):                      Width (in points) of coastlines (Default: 0.3)
      state_zorder (int):                           Image layer for coastlines (Default: 2)
      draw_largest_cities (int):                    Draw the N largest cities on the map (Default: None)
      draw_cities_larger_than (int):                Draw cities with populations greater than N (Default: None)
      city_label_size (int):                        Size (in points) for city name labels (Default: 12)
      city_dot_size (int):                          Size (in points) for city markers (Default: 2)
      city_dot_color (str):                         Color name or hex string for city markers (Default: 'white')
      city_label_color (str):                       Color name or hex string for city names (Default: 'white')
      city_zorder (int):                            Color name or hex string for city names (Default: 6)
      border_resolution (str):                      Detail of borders (Default: '110m')
<<<<<<< HEAD
      map_bbox ([minLon, maxLon, minLat, maxLat]):  Bounding box for custom map extent (Default: None)
=======
      map_bbox ([minLon, minLat, maxLon, maxLat]):  Bounding box for custom map extent (Default: None)
>>>>>>> 04faba01
      map_projection (Basemap):                     Cartopy CRS projection object (optional) (Default: None)
      map_scale_length (float):                     Length of map scale indicator (in km) (Default: None)
      region_size (float):                          Size of region depicted around an airport (km width x km height) (Default: None)
      axes (GeoAxes):                               Matplotlib axes to render into (Default: None)
      kwargs (dict):                                Any other arguments to customize the generated map (Default: dict)

    Raises:
      KeyError: unknown map name

    Returns:
      (basemap, artist_list): Basemap instance and a list of Matplotlib artists that were rendered
    """

    if map_name == "custom":
        map_axes = maps.instantiate_map(
            min_corner=map_bbox.min_corner,
            max_corner=map_bbox.max_corner,
            projection=map_projection
            )
        artists = []

    else:
        map_axes = maps.predefined_map(
            map_name,
            region_size=region_size,
            projection=map_projection
            )
        artists = []

    if draw_coastlines:
        artists.extend(
            decoration.draw_coastlines(
                map_axes,
                edgecolor=coastline_color,
                zorder=coastline_zorder
            ))

    if fill_land:
        artists.extend(
            decoration.fill_land(
                map_axes,
                facecolor=land_fill_color,
                zorder=land_zorder
                ))

    if fill_water:
        water_actors = decoration.fill_oceans(
            map_axes,
            facecolor=water_fill_color,
            zorder=water_zorder
            )
        lake_actors = decoration.fill_lakes(
            map_axes,
            facecolor=water_fill_color,
            zorder=water_zorder
            )
        artists.extend(water_actors)
        artists.extend(lake_actors)

    if draw_countries:
        artists.extend(
            decoration.draw_countries(
                map_axes,
                edgecolor=country_color,
                facecolor=country_fill_color,
                linewidth=country_linewidth,
                zorder=country_zorder
                ))

    if draw_states:
        artists.extend(
            decoration.draw_states(
                map_axes,
                edgecolor=state_color,
                facecolor=state_fill_color,
                linewidth=state_linewidth,
                zorder=state_zorder
                ))

    if draw_lonlat:
        artists.extend(
            decoration.draw_lonlat(
                map_axes,
                color=lonlat_color,
                linewidth=lonlat_linewidth,
                zorder=lonlat_zorder
                ))

    if draw_largest_cities is not None:
        artists.extend(
            decoration.draw_largest_cities(
                map_axes,
                draw_largest_cities,
                dot_color=city_dot_color,
                dot_size=city_dot_size,
                label_color=city_label_color,
                label_size=city_label_size
            ))

    if draw_cities_larger_than is not None:
        artists.extend(
            decoration.draw_cities_larger_than(
                map_axes,
                draw_cities_larger_than,
                dot_color=city_dot_color,
                dot_size=city_dot_size,
                label_color=city_label_color,
                label_size=city_label_size
            ))

    if map_scale_length is not None:
        artists.extend(
            decoration.draw_scale(
                map_axes,
                map_scale_length,
                label_color=city_label_color,
                label_size=city_label_size
            ))

    return (map_axes, artists)


def _make_bounding_box(bbox_args, domain):
    """Make a sensible bounding box out of whatever the user gave us."""

    # Case 1: Is it a list of coordinates from the command line?
    if type(bbox_args) is list and len(bbox_args) == 4:
        if domain == 'terrestrial':
            from tracktable.domain.terrestrial import BoundingBox as TerrestrialBoundingBox
            min_corner = (bbox_args[0], bbox_args[1])
            max_corner = (bbox_args[2], bbox_args[3])
            return TerrestrialBoundingBox(min_corner, max_corner)
        elif domain == 'cartesian2d':
            from tracktable.domain.cartesian2d import BoundingBox as Cartesian2DBoundingBox
            min_corner = (bbox_args[0], bbox_args[1])
            max_corner = (bbox_args[2], bbox_args[3])
            return Cartesian2DBoundingBox(min_corner, max_corner)
        else:
            raise ValueError('Custom bounding box for domain {} is not defined.'.format(domain))
    # Case 2: is it a bbox already?
    else:
        # just hope for the best
        return bbox_args
<|MERGE_RESOLUTION|>--- conflicted
+++ resolved
@@ -78,11 +78,7 @@
     draw axes/grid lines on the figure.
 
     Keyword Args:
-<<<<<<< HEAD
-        map_bbox ([minLon, maxLon, minLat, maxLat]): bounding box for
-=======
         map_bbox ([minLon, minLat, maxLon, maxLat]): bounding box for
->>>>>>> 04faba01
             custom map extent. By default automatically set to
             make all trajectories visible. (Default: None)
         gridline_spacing (int): Spaceing to put between grid lines (Default: None)
@@ -181,19 +177,11 @@
       coastline_color (str):                        Color name or hex string for coastlines (Default: '#808080')
       coastline_linewidth (float):                  Width (in points) of coastlines (Default: 1)
       coastline_zorder (int):                       Image layer for coastlines (Default: 5)
-<<<<<<< HEAD
-      country_border_color (str):                   Color name or hex string for coastlines (Default: '#606060')
-      country_fill_color (str):                     Color name or hex string for coastlines (Default:'#303030' )
-      country_linewidth (float):                    Width (in points) of coastlines (Default: 0.5)
-      country_zorder (int):                         Image layer for coastlines (Default: 3)
-      state_border_color (str):                     Color name or hex string for coastlines (Default: '#404040')
-=======
       country_color (str):                          Color name or hex string for coastlines (Default: '#606060')
       country_fill_color (str):                     Color name or hex string for coastlines (Default:'#303030' )
       country_linewidth (float):                    Width (in points) of coastlines (Default: 0.5)
       country_zorder (int):                         Image layer for coastlines (Default: 3)
       state_color (str):                            Color name or hex string for coastlines (Default: '#404040')
->>>>>>> 04faba01
       state_fill_color (str):                       Color name or hex string for coastlines (Default: 'none')
       state_linewidth (float):                      Width (in points) of coastlines (Default: 0.3)
       state_zorder (int):                           Image layer for coastlines (Default: 2)
@@ -205,11 +193,7 @@
       city_label_color (str):                       Color name or hex string for city names (Default: 'white')
       city_zorder (int):                            Color name or hex string for city names (Default: 6)
       border_resolution (str):                      Detail of borders (Default: '110m')
-<<<<<<< HEAD
-      map_bbox ([minLon, maxLon, minLat, maxLat]):  Bounding box for custom map extent (Default: None)
-=======
       map_bbox ([minLon, minLat, maxLon, maxLat]):  Bounding box for custom map extent (Default: None)
->>>>>>> 04faba01
       map_projection (Basemap):                     Cartopy CRS projection object (optional) (Default: None)
       map_scale_length (float):                     Length of map scale indicator (in km) (Default: None)
       region_size (float):                          Size of region depicted around an airport (km width x km height) (Default: None)
