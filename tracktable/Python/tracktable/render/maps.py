--- conflicted
+++ resolved
@@ -43,10 +43,7 @@
 from __future__ import print_function, division, absolute_import
 
 import cartopy
-<<<<<<< HEAD
-=======
 import cartopy.crs
->>>>>>> f6ae45f2
 
 from tracktable.core import geomath
 
@@ -96,10 +93,6 @@
     if airports is None:
         from tracktable.info import airports
 
-<<<<<<< HEAD
-
-=======
->>>>>>> f6ae45f2
 def _ensure_cities_loaded():
     global cities
     if cities is None:
@@ -170,11 +163,7 @@
 
     airport_location = airport_info.position
 
-<<<<<<< HEAD
-    latitude_span = height / geomath.latitude_degree_km(airport_location[1])
-=======
     latitude_span = height / geomath.latitude_degree_size(airport_location[1])
->>>>>>> f6ae45f2
 
     bottom_latitude = airport_location[1] - latitude_span / 2
     top_latitude = airport_location[1] + latitude_span / 2
@@ -186,17 +175,10 @@
         bottom_latitude = -180 - bottom_latitude
 
     longitude_width_at_top = max(
-<<<<<<< HEAD
-        geomath.longitude_degree_km(top_latitude), 1
-        )
-    longitude_width_at_bottom = max(
-        geomath.longitude_degree_km(bottom_latitude), 1
-=======
         geomath.longitude_degree_size(top_latitude), 1
         )
     longitude_width_at_bottom = max(
         geomath.longitude_degree_size(bottom_latitude), 1
->>>>>>> f6ae45f2
         )
 
     # This could go wrong at very high latitudes but seems OK for now
@@ -247,13 +229,6 @@
         projection = cartopy.crs.Miller
     elif isinstance(projection, str):
         projection = getattr(cartopy.crs, projection)
-<<<<<<< HEAD
-    elif projection is None:
-        projection = cartopy.crs.Miller
-=======
-        
-    print("DEBUG: Map projection is {}, type {}".format(projection, type(projection)))
->>>>>>> f6ae45f2
 
     axes = plt.axes(projection=projection())
     if min_corner is not None and max_corner is not None:
@@ -266,10 +241,7 @@
 
     print("DEBUG: map successfully instantiated")
     print("DEBUG: axes are {}".format(axes))
-<<<<<<< HEAD
-=======
     axes.tracktable_projection = projection
->>>>>>> f6ae45f2
     return axes
 
 
@@ -312,19 +284,6 @@
     if region_size is None:
         region_size = (200, 200)
         
-<<<<<<< HEAD
-    mapname_lower = mapname.lower()
-    if mapname_lower.startswith('airport:'):
-        airport_id = mapname_lower.split(':')[1]
-        return airport_map(airport_id, region_size, projection=projection)
-
-    elif mapname_lower.startswith('city:'):
-        city_name = mapname_lower.split(':')[1]
-        return city_map(city_name, region_size, projection=projection)
-
-    elif mapname_lower.startswith('region:'):
-        region_name = mapname_lower.split(':')[1]
-=======
     mapname_upper = mapname.upper()
     if mapname_upper.startswith('AIRPORT:'):
         airport_id = mapname.split(':')[1].upper()
@@ -336,7 +295,6 @@
 
     elif mapname_upper.startswith('REGION:'):
         region_name = mapname.split(':')[1]
->>>>>>> f6ae45f2
         return region_map(region_name, projection=projection)
 
     else:
@@ -375,18 +333,12 @@
 
     global CONVENIENCE_MAPS
     params = CONVENIENCE_MAPS[region_name]
-<<<<<<< HEAD
 
     if projection is None:
         projection = cartopy.crs.Miller
-=======
-
-    if projection is None:
-        projection = cartopy.crs.Miller
 
 
     print("DEBUG: region_map: projection is {}".format(projection))
->>>>>>> f6ae45f2
 
     map_axes = instantiate_map(
         min_corner=params['min_corner'],
