--- conflicted
+++ resolved
@@ -1,1210 +1,624 @@
-/*
- * Copyright (c) 2014-2018 National Technology and Engineering
- * Solutions of Sandia, LLC. Under the terms of Contract DE-NA0003525
- * with National Technology and Engineering Solutions of Sandia, LLC,
- * the U.S. Government retains certain rights in this software.
- *
- * Redistribution and use in source and binary forms, with or without
- * modification, are permitted provided that the following conditions
- * are met:
- *
- * 1. Redistributions of source code must retain the above copyright
- * notice, this list of conditions and the following disclaimer.
- *
- * 2. Redistributions in binary form must reproduce the above copyright
- * notice, this list of conditions and the following disclaimer in the
- * documentation and/or other materials provided with the distribution.
- *
- * THIS SOFTWARE IS PROVIDED BY THE COPYRIGHT HOLDERS AND CONTRIBUTORS
- * "AS IS" AND ANY EXPRESS OR IMPLIED WARRANTIES, INCLUDING, BUT NOT
- * LIMITED TO, THE IMPLIED WARRANTIES OF MERCHANTABILITY AND FITNESS FOR
- * A PARTICULAR PURPOSE ARE DISCLAIMED. IN NO EVENT SHALL THE COPYRIGHT
- * HOLDER OR CONTRIBUTORS BE LIABLE FOR ANY DIRECT, INDIRECT, INCIDENTAL,
- * SPECIAL, EXEMPLARY, OR CONSEQUENTIAL DAMAGES (INCLUDING, BUT NOT
- * LIMITED TO, PROCUREMENT OF SUBSTITUTE GOODS OR SERVICES; LOSS OF USE,
- * DATA, OR PROFITS; OR BUSINESS INTERRUPTION) HOWEVER CAUSED AND ON ANY
- * THEORY OF LIABILITY, WHETHER IN CONTRACT, STRICT LIABILITY, OR TORT
- * (INCLUDING NEGLIGENCE OR OTHERWISE) ARISING IN ANY WAY OUT OF THE USE
- * OF THIS SOFTWARE, EVEN IF ADVISED OF THE POSSIBILITY OF SUCH DAMAGE.
- */
-
-// This tells Windows that we want all the #defines from cmath
-#ifndef _USE_MATH_DEFINES
-#define _USE_MATH_DEFINES
-<<<<<<< HEAD
-#endif
-#include <cmath>
-
-#include <iostream>
-#include <sstream>
-
-#include <tracktable/Core/PointLonLat.h>
-#include <tracktable/Core/PointCartesian.h>
-#include <tracktable/Core/TrajectoryPoint.h>
-#include <tracktable/Core/Trajectory.h>
-
-typedef tracktable::PointCartesian<2> PointCartesian2D;
-typedef tracktable::PointLonLat PointLonLat;
-typedef tracktable::TrajectoryPoint<tracktable::PointLonLat> TrajectoryPointLonLat;
-typedef tracktable::Trajectory<TrajectoryPointLonLat> TrajectoryLonLat;
-
-void print_test_point(TrajectoryPointLonLat const& point, std::ostream& out=std::cout)
-{
-  out << "Object ID:       " << point.object_id() << "\n";
-  out << "Timestamp:       " << point.timestamp() << "\n";
-  out << "Longitude:       " << point.longitude() << "\n";
-  out << "Latitude:        " << point.latitude() << "\n";
-  out << "double_property: " << point.property("double_property") << "\n";
-  out << "time_property:   " << point.property("time_property") << "\n";
-  out << "string_property: " << point.property("string_property") << "\n";
-}
-
-// ----------------------------------------------------------------------
-
-template<typename point_type>
-int verify_result(point_type const& actual, point_type const& expected, const char* description)
-{
-  int error_count = 0;
-  std::ostringstream errbuf;
-
-  if (tracktable::distance(actual, expected) > 0.1)
-    {
-    errbuf << "ERROR: Distance between actual and expected points is "
-           << tracktable::distance(actual, expected) << " units.\n";
-    ++error_count;
-    }
-
-  if (actual.object_id() != expected.object_id())
-    {
-    errbuf << "ERROR: Object IDs do not match.\n";
-    ++error_count;
-    }
-
-  if (actual.timestamp() != expected.timestamp())
-    {
-    errbuf << "ERROR: Timestamps do not match.\n";
-    ++error_count;
-    }
-
-  if (!(actual.property("double_property") == expected.property("double_property")))
-    {
-    errbuf << "ERROR: Numeric properties do not match.\n";
-    ++error_count;
-    }
-
-  if (!(actual.property("string_property") == expected.property("string_property")))
-    {
-    errbuf << "ERROR: String properties do not match.\n";
-    ++error_count;
-    }
-
-  if (!(actual.property("time_property") == expected.property("time_property")))
-    {
-    errbuf << "ERROR: Timestamp properties do not match.\n";
-    ++error_count;
-    }
-
-  if (error_count)
-    {
-    std::ostringstream finalbuf;
-    finalbuf << "ERROR testing " << description << ": ";
-    errbuf << "\nExpected result:\n";
-    print_test_point(expected, errbuf);
-    errbuf << "\nActual result:\n";
-    print_test_point(actual, errbuf);
-    finalbuf << errbuf.str();
-    std::cout << finalbuf.str();
-    }
-  return error_count;
-}
-
-// ----------------------------------------------------------------------
-
-template<typename point_type>
-int verify_result_redux(point_type const& actual, point_type const& expected, const char* description)
-{
-    int error_count = 0;
-    std::ostringstream errbuf;
-
-    if (tracktable::distance(actual, expected) > 0.1)
-    {
-        errbuf << "ERROR: Distance between actual and expected points is "
-            << tracktable::distance(actual, expected) << " units.\n";
-        ++error_count;
-    }
-
-    if (actual.object_id() != expected.object_id())
-    {
-        errbuf << "ERROR: Object IDs do not match.\n";
-        ++error_count;
-    }
-
-    if ((actual.timestamp() - expected.timestamp()) > boost::posix_time::time_duration(0, 0, 0, 100000))
-    {
-        errbuf << "ERROR: Timestamps do not match.\n";
-        ++error_count;
-    }
-
-    if (error_count)
-    {
-        std::ostringstream finalbuf;
-        finalbuf << "ERROR testing " << description << ": ";
-        errbuf << "\nExpected result:\n";
-        print_test_point(expected, errbuf);
-        errbuf << "\nActual result:\n";
-        print_test_point(actual, errbuf);
-        finalbuf << errbuf.str();
-        std::cout << finalbuf.str();
-    }
-    return error_count;
-}
-
-// ----------------------------------------------------------------------
-
-int run_test()
-{
-    TrajectoryPointLonLat st_point_before, st_point_middle, st_point_after;
-    tracktable::Timestamp before, middle, after;
-    double heading_before, heading_middle, heading_after;
-    double speed_before, speed_middle, speed_after;
-    double longitude_before, longitude_middle, longitude_after;
-    double latitude_before, latitude_middle, latitude_after;
-    double d_property_before, d_property_middle, d_property_after;
-    std::string s_property_before, s_property_middle, s_property_after;
-    tracktable::Timestamp t_property_before, t_property_middle, t_property_after;
-
-    using tracktable::point_at_time;
-
-    using boost::posix_time::time_from_string;
-    before = time_from_string("2014-01-01 00:00:00");
-    middle = time_from_string("2014-01-01 06:00:00");
-    after = time_from_string("2014-01-01 12:00:00");
-
-    heading_before = 0;
-    heading_middle = 90;
-    heading_after = 180;
-
-    speed_before = 100;
-    speed_middle = 150;
-    speed_after = 200;
-
-    longitude_before = 10;
-    longitude_middle = 14.6929;
-    longitude_after = 20;
-
-    latitude_before = 30;
-    latitude_middle = 35.1023;
-    latitude_after = 40;
-
-    t_property_before = time_from_string("2020-12-01 00:00:00");
-    t_property_middle = time_from_string("2020-12-01 00:30:00");
-    t_property_after = time_from_string("2020-12-01 01:00:00");
-
-    d_property_before = 100;
-    d_property_middle = 150;
-    d_property_after = 200;
-
-    s_property_before = "string before";
-    s_property_middle = "string middle";
-    s_property_after = "string after";
-
-    st_point_before.set_object_id("FOO");
-    st_point_before.set_timestamp(before);
-    st_point_before.set_property("speed", speed_before);
-
-    st_point_before.set_property("heading", heading_before);
-    st_point_before.set_longitude(longitude_before);
-    st_point_before.set_latitude(latitude_before);
-    st_point_before.set_property("double_property", d_property_before);
-    st_point_before.set_property("time_property", t_property_before);
-    st_point_before.set_property("string_property", s_property_before);
-
-    std::cout << "st_point_before: " << st_point_before << "\n";
-
-    st_point_middle.set_object_id("FOO");
-    st_point_middle.set_timestamp(middle);
-    st_point_middle.set_property("speed", speed_middle);
-    st_point_middle.set_property("heading", heading_middle);
-    st_point_middle.set_longitude(longitude_middle);
-    st_point_middle.set_latitude(latitude_middle);
-    st_point_middle.set_property("double_property", d_property_middle);
-    st_point_middle.set_property("time_property", t_property_middle);
-    st_point_middle.set_property("string_property", s_property_middle);
-
-    std::cout << "st_point_middle: " << st_point_middle << "\n";
-
-    st_point_after.set_object_id("FOO");
-    st_point_after.set_timestamp(after);
-    st_point_after.set_property("speed", speed_after);
-    st_point_after.set_property("heading", heading_after);
-    st_point_after.set_longitude(longitude_after);
-    st_point_after.set_latitude(latitude_after);
-    st_point_after.set_property("double_property", d_property_after);
-    st_point_after.set_property("time_property", t_property_after);
-    st_point_after.set_property("string_property", s_property_after);
-
-    std::cout << "st_point_after: " << st_point_after << "\n";
-
-    TrajectoryLonLat surface_trajectory;
-    surface_trajectory.push_back(st_point_before);
-    surface_trajectory.push_back(st_point_middle);
-    surface_trajectory.push_back(st_point_after);
-
-    tracktable::Timestamp way_before, first_quarter, last_quarter, way_after;
-
-    way_before = time_from_string("2013-01-01 00:00:00");
-    way_after = time_from_string("2015-01-01 00:00:00");
-    first_quarter = time_from_string("2014-01-01 03:00:00");
-    last_quarter = time_from_string("2014-01-01 09:00:00");
-
-    TrajectoryPointLonLat result_before, result_first_quarter, result_middle, result_last_quarter, result_after;
-
-    TrajectoryPointLonLat expected_result_before(st_point_before);
-    TrajectoryPointLonLat expected_result_first_quarter;
-    TrajectoryPointLonLat expected_result_middle(st_point_middle);
-    TrajectoryPointLonLat expected_result_last_quarter;
-    TrajectoryPointLonLat expected_result_after(st_point_after);
-
-    std::cout << "expected_result_before: " << expected_result_before << "\n";
-    std::cout << "expected_result_middle: " << expected_result_middle << "\n";
-    std::cout << "expected_result_after: " << expected_result_after << "\n";
-
-    expected_result_first_quarter.set_object_id("FOO");
-    expected_result_first_quarter.set_timestamp(first_quarter);
-    expected_result_first_quarter.set_property("speed", static_cast<double>(125));
-    expected_result_first_quarter.set_property("heading", static_cast<double>(45));
-    expected_result_first_quarter.set_longitude(12.4304);
-    expected_result_first_quarter.set_latitude(32.5247);
-    expected_result_first_quarter.set_property("double_property", static_cast<double>(125));
-    expected_result_first_quarter.set_property("time_property", time_from_string("2020-12-01 00:15:00"));
-    expected_result_first_quarter.set_property("string_property", s_property_middle);
-
-    expected_result_last_quarter.set_object_id("FOO");
-    expected_result_last_quarter.set_timestamp(last_quarter);
-    expected_result_last_quarter.set_property("speed", static_cast<double>(175));
-    expected_result_last_quarter.set_property("heading", static_cast<double>(135));
-    expected_result_last_quarter.set_longitude(17.4162);
-    expected_result_last_quarter.set_latitude(37.5263);
-    expected_result_last_quarter.set_property("double_property", static_cast<double>(175));
-    expected_result_last_quarter.set_property("time_property", time_from_string("2020-12-01 00:45:00"));
-    expected_result_last_quarter.set_property("string_property", s_property_after);
-
-    std::cout << "expected_result_first_quarter: " << expected_result_first_quarter << "\n";
-    std::cout << "expected_result_last_quarter: " << expected_result_last_quarter << "\n";
-
-    int error_count = 0;
-
-    std::cout << "\nTesting interpolation at timestamp way before trajectory\n";
-    result_before = point_at_time(surface_trajectory, way_before);
-    error_count += verify_result(result_before, expected_result_before, "point before trajectory starts");
-
-    std::cout << "\nTesting interpolation at first quarter\n";
-    result_first_quarter = point_at_time(surface_trajectory, first_quarter);
-    error_count += verify_result(result_first_quarter, expected_result_first_quarter, "halfway between beginning and midpoint");
-
-    std::cout << "\nTesting interpolation at midpoint\n";
-    result_middle = point_at_time(surface_trajectory, middle);
-    error_count += verify_result(result_middle, expected_result_middle, "midpoint of trajectory");
-
-    std::cout << "\nTesting interpolation at last quarter\n";
-    result_last_quarter = point_at_time(surface_trajectory, last_quarter);
-    error_count += verify_result(result_last_quarter, expected_result_last_quarter, "halfway between midpoint and end");
-
-    std::cout << "\nTesting interpolation beyond trajectory\n";
-    result_after = point_at_time(surface_trajectory, way_after);
-    error_count += verify_result(result_after, expected_result_after, "point after trajectory ends");
-
-    std::cout << "\nTesting duration\n";
-    tracktable::Duration duration = surface_trajectory.duration();
-    if (duration != after - before)
-    {
-        error_count++;
-        std::cout << "ERROR: Duration did not match. Expected duration is " <<
-            to_simple_string(after - before) << ", Returned duration is " << to_simple_string(duration) << std::endl;
-    }
-
-    std::cout << "\nTesting duration, no points\n";
-    TrajectoryLonLat noPoints;
-    tracktable::Duration duration_no = noPoints.duration();
-    if (duration_no != tracktable::Duration(0, 0, 0, 0))
-    {
-        error_count++;
-        std::cout << "ERROR: Duration did not match. Expected duration is " <<
-            to_simple_string(tracktable::Duration(0, 0, 0, 0)) << ", Returned duration is " <<
-            to_simple_string(duration_no) << std::endl;
-    }
-
-    std::cout << "\nTesting duration, one point\n";
-    TrajectoryLonLat onePoint;
-    onePoint.push_back(st_point_middle);
-    tracktable::Duration zero_duration = onePoint.duration();
-    if (zero_duration != tracktable::Duration(0, 0, 0, 0))
-    {
-        error_count++;
-        std::cout << "ERROR: Duration did not match. Expected duration is " <<
-            to_simple_string(tracktable::Duration(0, 0, 0, 0)) << ", Returned duration is " <<
-            to_simple_string(zero_duration) << std::endl;
-    }
-
-    std::cout << "\nTesting time at fraction 0.5\n";
-    tracktable::Timestamp test_middle = time_at_fraction(surface_trajectory, 0.5);
-    if (test_middle != middle)
-    {
-        error_count++;
-        std::cout << "Error: Time at fraction, 0.5, did not match. Expected time is " <<
-            middle << ", Returned time is " << test_middle << std::endl;
-    }
-
-    std::cout << "\nTesting time at fraction 0.25\n";
-    tracktable::Timestamp test_first_quarter = time_at_fraction(surface_trajectory, 0.25);
-    if (test_first_quarter != first_quarter)
-    {
-        error_count++;
-        std::cout << "Error: Time at fraction, 0.25, did not match. Expected time is " <<
-            first_quarter << ", Returned time is " << test_first_quarter << std::endl;
-    }
-
-    std::cout << "\nTesting time at fraction 0.75\n";
-    tracktable::Timestamp test_last_quarter = time_at_fraction(surface_trajectory, 0.75);
-    if (test_last_quarter != last_quarter)
-    {
-        error_count++;
-        std::cout << "Error: Time at fraction, 0.75, did not match. Expected time is " <<
-            last_quarter << ", Returned time is " << test_last_quarter << std::endl;
-    }
-
-    std::cout << "\nTesting time at fraction 0\n";
-    tracktable::Timestamp test_before = time_at_fraction(surface_trajectory, 0);
-    if (test_before != before)
-    {
-        error_count++;
-        std::cout << "Error: Time at fraction, 0, did not match. Expected time is " <<
-            before << ", Returned time is " << test_before << std::endl;
-    }
-
-    std::cout << "\nTesting time at fraction 1.0\n";
-    tracktable::Timestamp test_after = time_at_fraction(surface_trajectory, 1.0);
-    if (test_after != after)
-    {
-        error_count++;
-        std::cout << "Error: Time at fraction, 1.0, did not match. Expected time is " <<
-            after << ", Returned time is " << test_after << std::endl;
-    }
-
-    std::cout << "\nTesting time at fraction -0.5\n";
-    tracktable::Timestamp test_way_before = time_at_fraction(surface_trajectory, -0.5);
-    if (test_way_before != before)
-    {
-        error_count++;
-        std::cout << "Error: Time at fraction, -0.5, did not match. Expected time is " <<
-            before << ", Returned time is " << test_way_before << std::endl;
-    }
-
-    std::cout << "\nTesting time at fraction 1.5\n";
-    tracktable::Timestamp time_way_after = time_at_fraction(surface_trajectory, 1.5);
-    if (time_way_after != after)
-    {
-        error_count++;
-        std::cout << "Error: Time at fraction, 1.5, did not match. Expected time is " <<
-            after << ", Returned time is " << time_way_after << std::endl;
-    }
-
-    std::cout << "\nTesting time at fraction no points\n";
-    tracktable::Timestamp time_no = time_at_fraction(noPoints, 0.5);
-    if (time_no != tracktable::BeginningOfTime)
-    {
-        error_count++;
-        std::cout << "Error: Time at fraction, no points, did not match. Expected time is " <<
-            tracktable::Timestamp() << ", Returned time is " << time_no << std::endl;
-    }
-    {
-        std::cout << "\nTesting point at fraction 0.5\n";
-        TrajectoryPointLonLat point_mid = point_at_fraction(surface_trajectory, 0.5);
-        error_count += verify_result(point_mid, expected_result_middle, "midpoint of trajectory");
-
-        std::cout << "\nTesting point at fraction 0.25\n";
-        TrajectoryPointLonLat point_first_quarter = point_at_fraction(surface_trajectory, 0.25);
-        error_count += verify_result(point_first_quarter, expected_result_first_quarter, "halfway between beginning and midpoint");
-
-        std::cout << "\nTesting point at fraction 0.75\n";
-        TrajectoryPointLonLat point_last_quarter = point_at_fraction(surface_trajectory, 0.75);
-        error_count += verify_result(point_last_quarter, expected_result_last_quarter, "halfway between midpoint and end");
-
-        std::cout << "\nTesting point at fraction 0.0\n";
-        TrajectoryPointLonLat point_start = point_at_fraction(surface_trajectory, 0.0);
-        error_count += verify_result(point_start, expected_result_before, "beginning of trajectory");
-
-        std::cout << "\nTesting point at fraction 1.0\n";
-        TrajectoryPointLonLat point_end = point_at_fraction(surface_trajectory, 1.0);
-        error_count += verify_result(point_end, expected_result_after, "end of trajectory");
-
-        std::cout << "\nTesting point at fraction -0.5\n";
-        TrajectoryPointLonLat point_before = point_at_fraction(surface_trajectory, -0.5);
-        error_count += verify_result(point_before, expected_result_before, "before beginning of trajectory");
-
-        std::cout << "\nTesting point at fraction 1.5\n";
-        TrajectoryPointLonLat point_after = point_at_fraction(surface_trajectory, 1.5);
-        error_count += verify_result(point_after, expected_result_after, "after end of trajectory");
-
-        std::cout << "\nTesting point at fraction, no points\n";
-        TrajectoryPointLonLat point_no = point_at_fraction(noPoints, 0.75);
-        if (point_no.timestamp() != tracktable::BeginningOfTime) //Coordinates are trash. Use timestamp instead.
-        {
-            error_count++;
-            std::cout << "Error: Point at fraction, no points, did not match. Expected point timestamp is " <<
-                tracktable::BeginningOfTime << ", Returned point timestamp is " << point_no.timestamp() << std::endl;
-        }
-    }
-    {
-        std::cout << "\nTesting point at length fraction 0.5\n";
-        TrajectoryPointLonLat point_mid = point_at_length_fraction(surface_trajectory, 0.5);
-        error_count += verify_result_redux(point_mid, expected_result_middle, "midpoint of trajectory");
-
-        std::cout << "\nTesting point at length fraction 0.25\n";
-        TrajectoryPointLonLat point_first_quarter = point_at_length_fraction(surface_trajectory, 0.25);
-        error_count += verify_result_redux(point_first_quarter, expected_result_first_quarter, "halfway between beginning and midpoint");
-
-        std::cout << "\nTesting point at length fraction 0.75\n";
-        TrajectoryPointLonLat point_last_quarter = point_at_length_fraction(surface_trajectory, 0.75);
-        error_count += verify_result_redux(point_last_quarter, expected_result_last_quarter, "halfway between midpoint and end");
-
-        std::cout << "\nTesting point at length fraction 0.0\n";
-        TrajectoryPointLonLat point_start = point_at_length_fraction(surface_trajectory, 0.0);
-        error_count += verify_result_redux(point_start, expected_result_before, "beginning of trajectory");
-
-        std::cout << "\nTesting point at length fraction 1.0\n";
-        TrajectoryPointLonLat point_end = point_at_length_fraction(surface_trajectory, 1.0);
-        error_count += verify_result_redux(point_end, expected_result_after, "end of trajectory");
-
-        std::cout << "\nTesting point at length fraction -0.5\n";
-        TrajectoryPointLonLat point_before = point_at_length_fraction(surface_trajectory, -0.5);
-        error_count += verify_result_redux(point_before, expected_result_before, "before beginning of trajectory");
-
-        std::cout << "\nTesting point at length fraction 1.5\n";
-        TrajectoryPointLonLat point_after = point_at_length_fraction(surface_trajectory, 1.5);
-        error_count += verify_result_redux(point_after, expected_result_after, "after end of trajectory");
-
-        std::cout << "\nTesting point at length fraction, no points\n";
-        TrajectoryPointLonLat point_no = point_at_length_fraction(noPoints, 0.75);
-        if (point_no.timestamp() != tracktable::BeginningOfTime) //Coordinates are trash. Use timestamp instead.
-        {
-            error_count++;
-            std::cout << "Error: Point at length fraction, no points, did not match. Expected point timestamp is " <<
-                tracktable::BeginningOfTime << ", Returned point timestamp is " << point_no.timestamp() << std::endl;
-        }
-    }
-
-  PointCartesian2D point1;
-  PointCartesian2D point2;
-  PointCartesian2D expected;
-  point1[0] = 0;
-  point1[1] = 0;
-
-  point2[0] = 10;
-  point2[1] = 10;
-  
-  std::cout << "\nTesting point interpolation, Cartesian2D halfway\n";
-  expected[0] = 5;
-  expected[1] = 5;
-  PointCartesian2D interp_point = tracktable::interpolate(point1, point2, .5);
-  if (interp_point != expected) {
-      error_count++;
-      std::cout << "\nError: Interpolate, Cartesian2D halfway. Expected point is " << expected.to_string() <<
-          ", returned point is " << interp_point.to_string() << std::endl;
-  }
-  
-  std::cout << "\nTesting point interpolation, Cartesian2D first third\n";
-  expected[0] = 3;
-  expected[1] = 3;
-  interp_point = tracktable::interpolate(point1, point2, .3);
-  if (interp_point != expected) {
-      error_count++;
-      std::cout << "\nError: Interpolate, Cartesian2D first third. Expected point is " << expected.to_string() <<
-          ", returned point is " << interp_point.to_string() << std::endl;
-  }
-
-  std::cout << "\nTesting point interpolation, Cartesian2D start\n";
-  expected[0] = 0;
-  expected[1] = 0;
-  interp_point = tracktable::interpolate(point1, point2, 0);
-  if (interp_point != expected) {
-      error_count++;
-      std::cout << "\nError: Interpolate, Cartesian2D start. Expected point is " << expected.to_string() <<
-          ", returned point is " << interp_point.to_string() << std::endl;
-  }
-
-  std::cout << "\nTesting point interpolation, Cartesian2D end\n";
-  expected[0] = 10;
-  expected[1] = 10;
-  interp_point = tracktable::interpolate(point1, point2, 1);
-  if (interp_point != expected) {
-      error_count++;
-      std::cout << "\nError: Interpolate, Cartesian2D end. Expected point is " << expected.to_string() <<
-          ", returned point is " << interp_point.to_string() << std::endl;
-  }
-
-  std::cout << "\nTesting point extrapolation, Cartesian2D 1.5x\n";
-  expected[0] = 15;
-  expected[1] = 15;
-  interp_point = tracktable::extrapolate(point1, point2, 1.5);
-  if (interp_point != expected) {
-      error_count++;
-      std::cout << "\nError: Extrapolate, Cartesian2D 1.5x. Expected point is " << expected.to_string() <<
-          ", returned point is " << interp_point.to_string() << std::endl;
-  }
-
-  std::cout << "\nTesting point extrapolation, Cartesian2D -1.5x\n";
-  expected[0] = -15;
-  expected[1] = -15;
-  interp_point = tracktable::extrapolate(point1, point2, -1.5);
-  if (interp_point != expected) {
-      error_count++;
-      std::cout << "\nError: Extrapolate, Cartesian2D -1.5x. Expected point is " << expected.to_string() <<
-          ", returned point is " << interp_point.to_string() << std::endl;
-  }
-
-  std::cout << "\nTesting point extrapolation, Cartesian2D start\n";
-  expected[0] = 0;
-  expected[1] = 0;
-  interp_point = tracktable::extrapolate(point1, point2, 0);
-  if (interp_point != expected) {
-      error_count++;
-      std::cout << "\nError: Extrapolate, Cartesian2D start. Expected point is " << expected.to_string() <<
-          ", returned point is " << interp_point.to_string() << std::endl;
-  }
-
-  std::cout << "\nTesting point extrapolation, Cartesian2D end\n";
-  expected[0] = 10;
-  expected[1] = 10;
-  interp_point = tracktable::extrapolate(point1, point2, 1);
-  if (interp_point != expected) {
-      error_count++;
-      std::cout << "\nError: Extrapolate, Cartesian2D end. Expected point is " << expected.to_string() <<
-          ", returned point is " << interp_point.to_string() << std::endl;
-  }
-
-  PointLonLat point3;
-  PointLonLat point4;
-  PointLonLat expected2;
-  point3[0] = 45.0;
-  point3[1] = 45.0;
-
-  point4[0] = 135.0;
-  point4[1] = 45.0;
-
-  std::cout << "\nTesting point interpolation, LonLat halfway\n";
-  expected2[0] = 90.0;
-  expected2[1] = 54.7356;
-  PointLonLat interp_point2 = tracktable::interpolate(point3, point4, .5);
-  if (interp_point2 != expected2) {
-      error_count++;
-      std::cout << "\nError: Interpolate, LonLat halfway. Expected point is " << expected2.to_string() <<
-          ", returned point is " << interp_point2.to_string() << std::endl;
-  }
-
-  std::cout << "\nTesting point interpolation, LonLat first third\n";
-  expected2[0] = 69.7884;
-  expected2[1] = 53.0018;
-  interp_point2 = tracktable::interpolate(point3, point4, .3);
-  if (interp_point2 != expected2) {
-      error_count++;
-      std::cout << "\nError: Interpolate, LonLat first third. Expected point is " << expected2.to_string() <<
-          ", returned point is " << interp_point2.to_string() << std::endl;
-  }
-
-  std::cout << "\nTesting point extrapolation, LonLat 2x\n";
-  expected2[0] = 180;
-  expected2[1] = 0;
-  interp_point2 = tracktable::extrapolate(point3, point4, 2);
-  if (interp_point2[0] != expected2[0]) { // Bug: Done because result longitude is close but not exactly zero.
-      error_count++;
-      std::cout << "\nError: Extrapolate, LonLat 2x. Expected point is " << expected2.to_string() <<
-          ", returned point is " << interp_point2.to_string() << std::endl;
-  }
-
-  std::cout << "\nTesting point interpolation, double halfway\n";
-  double a = 10;
-  double b = 20;
-  double expected3 = 15;
-  double interp_point3 = tracktable::interpolate(a, b, .5);
-  if (interp_point3 != expected3) {
-      error_count++;
-      std::cout << "\nError: Interpolate, double halfway. Expected point is " << expected3 <<
-          ", returned point is " << interp_point3 << std::endl;
-  }
-
-  std::cout << "\nTesting point extrapolation, double 1.5x\n";
-  expected3 = 25;
-  interp_point3 = tracktable::extrapolate(a, b, 1.5);
-  if (interp_point3 != expected3) {
-      error_count++;
-      std::cout << "\nError: Extrapolate, double 1.5x. Expected point is " << expected3 <<
-          ", returned point is " << interp_point3 << std::endl;
-  }
-    
-  std::cout << "\nTesting point interpolation, TrajectoryPointLonLat halfway\n";
-  TrajectoryPointLonLat interp_point4 = tracktable::interpolate(st_point_before, st_point_after, .5);
-  interp_point4.set_property("string_property", s_property_middle);
-  error_count += verify_result(interp_point4, st_point_middle, "interpolate TrajectoryPointLonLat halfway ");
-
-  std::cout << "\nTesting point extrapolation, TrajectoryPointLonLat 2x\n";
-  interp_point4 = tracktable::extrapolate(st_point_before, st_point_middle, 2);
-  interp_point4.set_property("string_property", s_property_after);
-  error_count += verify_result(interp_point4, st_point_after, "interpolate TrajectoryPointLonLat 2x ");
-
-  return error_count;
-}
-
-int main(int, char *)
-{
-  return run_test();
-}
-=======
-#endif
-#include <cmath>
-
-#include <iostream>
-#include <sstream>
-
-#include <tracktable/Core/PointLonLat.h>
-#include <tracktable/Core/PointCartesian.h>
-#include <tracktable/Core/TrajectoryPoint.h>
-#include <tracktable/Core/Trajectory.h>
-
-typedef tracktable::PointCartesian<2> PointCartesian2D;
-typedef tracktable::PointLonLat PointLonLat;
-typedef tracktable::TrajectoryPoint<tracktable::PointLonLat> TrajectoryPointLonLat;
-typedef tracktable::Trajectory<TrajectoryPointLonLat> TrajectoryLonLat;
-
-void print_test_point(TrajectoryPointLonLat const& point, std::ostream& out=std::cout)
-{
-  out << "Object ID:       " << point.object_id() << "\n";
-  out << "Timestamp:       " << point.timestamp() << "\n";
-  out << "Longitude:       " << point.longitude() << "\n";
-  out << "Latitude:        " << point.latitude() << "\n";
-  out << "double_property: " << point.property("double_property") << "\n";
-  out << "time_property:   " << point.property("time_property") << "\n";
-  out << "string_property: " << point.property("string_property") << "\n";
-}
-
-// ----------------------------------------------------------------------
-
-template<typename point_type>
-int verify_result(point_type const& actual, point_type const& expected, const char* description)
-{
-  int error_count = 0;
-  std::ostringstream errbuf;
-
-  if (tracktable::distance(actual, expected) > 0.1)
-    {
-    errbuf << "ERROR: Distance between actual and expected points is "
-           << tracktable::distance(actual, expected) << " units.\n";
-    ++error_count;
-    }
-
-  if (actual.object_id() != expected.object_id())
-    {
-    errbuf << "ERROR: Object IDs do not match.\n";
-    ++error_count;
-    }
-
-  if (actual.timestamp() != expected.timestamp())
-    {
-    errbuf << "ERROR: Timestamps do not match.\n";
-    ++error_count;
-    }
-
-  if (!(actual.property("double_property") == expected.property("double_property")))
-    {
-    errbuf << "ERROR: Numeric properties do not match.\n";
-    ++error_count;
-    }
-
-  if (!(actual.property("string_property") == expected.property("string_property")))
-    {
-    errbuf << "ERROR: String properties do not match.\n";
-    ++error_count;
-    }
-
-  if (!(actual.property("time_property") == expected.property("time_property")))
-    {
-    errbuf << "ERROR: Timestamp properties do not match.\n";
-    ++error_count;
-    }
-
-  if (error_count)
-    {
-    std::ostringstream finalbuf;
-    finalbuf << "ERROR testing " << description << ": ";
-    errbuf << "\nExpected result:\n";
-    print_test_point(expected, errbuf);
-    errbuf << "\nActual result:\n";
-    print_test_point(actual, errbuf);
-    finalbuf << errbuf.str();
-    std::cout << finalbuf.str();
-    }
-  return error_count;
-}
-
-// ----------------------------------------------------------------------
-
-int run_test()
-{
-  TrajectoryPointLonLat st_point_before, st_point_middle, st_point_after;
-  tracktable::Timestamp before, middle, after;
-  double heading_before, heading_middle, heading_after;
-  double speed_before, speed_middle, speed_after;
-  double longitude_before, longitude_middle, longitude_after;
-  double latitude_before, latitude_middle, latitude_after;
-  double d_property_before, d_property_middle, d_property_after;
-  std::string s_property_before, s_property_middle, s_property_after;
-  tracktable::Timestamp t_property_before, t_property_middle, t_property_after;
-
-  using tracktable::point_at_time;
-
-  using boost::posix_time::time_from_string;
-  before = time_from_string("2014-01-01 00:00:00");
-  middle = time_from_string("2014-01-01 06:00:00");
-  after = time_from_string("2014-01-01 12:00:00");
-
-  heading_before = 0;
-  heading_middle = 90;
-  heading_after = 180;
-
-  speed_before = 100;
-  speed_middle = 150;
-  speed_after = 200;
-
-  longitude_before = 10;
-  longitude_middle = 14.6929;
-  longitude_after = 20;
-
-  latitude_before = 30;
-  latitude_middle = 35.1023;
-  latitude_after = 40;
-
-  t_property_before = time_from_string("2020-12-01 00:00:00");
-  t_property_middle = time_from_string("2020-12-01 00:30:00");
-  t_property_after = time_from_string("2020-12-01 01:00:00");
-
-  d_property_before = 100;
-  d_property_middle = 150;
-  d_property_after = 200;
-
-  s_property_before = "string before";
-  s_property_middle = "string middle";
-  s_property_after = "string after";
-
-  st_point_before.set_object_id("FOO");
-  st_point_before.set_timestamp(before);
-  st_point_before.set_property("speed", speed_before);
-
-  st_point_before.set_property("heading", heading_before);
-  st_point_before.set_longitude(longitude_before);
-  st_point_before.set_latitude(latitude_before);
-  st_point_before.set_property("double_property", d_property_before);
-  st_point_before.set_property("time_property", t_property_before);
-  st_point_before.set_property("string_property", s_property_before);
-
-  std::cout << "st_point_before: " << st_point_before << "\n";
-
-  st_point_middle.set_object_id("FOO");
-  st_point_middle.set_timestamp(middle);
-  st_point_middle.set_property("speed", speed_middle);
-  st_point_middle.set_property("heading", heading_middle);
-  st_point_middle.set_longitude(longitude_middle);
-  st_point_middle.set_latitude(latitude_middle);
-  st_point_middle.set_property("double_property", d_property_middle);
-  st_point_middle.set_property("time_property", t_property_middle);
-  st_point_middle.set_property("string_property", s_property_middle);
-
-  std::cout << "st_point_middle: " << st_point_middle << "\n";
-
-  st_point_after.set_object_id("FOO");
-  st_point_after.set_timestamp(after);
-  st_point_after.set_property("speed", speed_after);
-  st_point_after.set_property("heading", heading_after);
-  st_point_after.set_longitude(longitude_after);
-  st_point_after.set_latitude(latitude_after);
-  st_point_after.set_property("double_property", d_property_after);
-  st_point_after.set_property("time_property", t_property_after);
-  st_point_after.set_property("string_property", s_property_after);
-
-  std::cout << "st_point_after: " << st_point_after << "\n";
-
-  TrajectoryLonLat surface_trajectory;
-  surface_trajectory.push_back(st_point_before);
-  surface_trajectory.push_back(st_point_middle);
-  surface_trajectory.push_back(st_point_after);
-
-  tracktable::Timestamp way_before, first_quarter, last_quarter, way_after;
-
-  way_before = time_from_string("2013-01-01 00:00:00");
-  way_after = time_from_string("2015-01-01 00:00:00");
-  first_quarter = time_from_string("2014-01-01 03:00:00");
-  last_quarter = time_from_string("2014-01-01 09:00:00");
-
-  TrajectoryPointLonLat result_before, result_first_quarter, result_middle, result_last_quarter, result_after;
-
-  TrajectoryPointLonLat expected_result_before(st_point_before);
-  TrajectoryPointLonLat expected_result_first_quarter;
-  TrajectoryPointLonLat expected_result_middle(st_point_middle);
-  TrajectoryPointLonLat expected_result_last_quarter;
-  TrajectoryPointLonLat expected_result_after(st_point_after);
-
-  std::cout << "expected_result_before: " << expected_result_before << "\n";
-  std::cout << "expected_result_middle: " << expected_result_middle << "\n";
-  std::cout << "expected_result_after: " << expected_result_after << "\n";
-
-  expected_result_first_quarter.set_object_id("FOO");
-  expected_result_first_quarter.set_timestamp(first_quarter);
-  expected_result_first_quarter.set_property("speed", static_cast<double>(125));
-  expected_result_first_quarter.set_property("heading", static_cast<double>(45));
-  expected_result_first_quarter.set_longitude(12.4304);
-  expected_result_first_quarter.set_latitude(32.5247);
-  expected_result_first_quarter.set_property("double_property", static_cast<double>(125));
-  expected_result_first_quarter.set_property("time_property", time_from_string("2020-12-01 00:15:00"));
-  expected_result_first_quarter.set_property("string_property", s_property_middle);
-
-  expected_result_last_quarter.set_object_id("FOO");
-  expected_result_last_quarter.set_timestamp(last_quarter);
-  expected_result_last_quarter.set_property("speed", static_cast<double>(175));
-  expected_result_last_quarter.set_property("heading", static_cast<double>(135));
-  expected_result_last_quarter.set_longitude(17.4162);
-  expected_result_last_quarter.set_latitude(37.5263);
-  expected_result_last_quarter.set_property("double_property", static_cast<double>(175));
-  expected_result_last_quarter.set_property("time_property", time_from_string("2020-12-01 00:45:00"));
-  expected_result_last_quarter.set_property("string_property", s_property_after);
-
-  std::cout << "expected_result_first_quarter: " << expected_result_first_quarter << "\n";
-  std::cout << "expected_result_last_quarter: " << expected_result_last_quarter << "\n";
-
-  int error_count=0;
-
-  std::cout << "\nTesting interpolation at timestamp way before trajectory\n";
-  result_before = point_at_time(surface_trajectory, way_before);
-  error_count += verify_result(result_before, expected_result_before, "point before trajectory starts");
-
-  std::cout << "\nTesting interpolation at first quarter\n";
-  result_first_quarter = point_at_time(surface_trajectory, first_quarter);
-  error_count += verify_result(result_first_quarter, expected_result_first_quarter, "halfway between beginning and midpoint");
-
-  std::cout << "\nTesting interpolation at midpoint\n";
-  result_middle = point_at_time(surface_trajectory, middle);
-  error_count += verify_result(result_middle, expected_result_middle, "midpoint of trajectory");
-
-  std::cout << "\nTesting interpolation at last quarter\n";
-  result_last_quarter = point_at_time(surface_trajectory, last_quarter);
-  error_count += verify_result(result_last_quarter, expected_result_last_quarter, "halfway between midpoint and end");
-
-  std::cout << "\nTesting interpolation beyond trajectory\n";
-  result_after = point_at_time(surface_trajectory, way_after);
-  error_count += verify_result(result_after, expected_result_after, "point after trajectory ends");
-
-  std::cout << "\nTesting duration\n";
-  tracktable::Duration duration = surface_trajectory.duration();
-  if (duration != after - before)
-  {
-	  error_count++;
-	  std::cout << "ERROR: Duration did not match. Expected duration is " <<
-		  to_simple_string(after - before) << ", Returned duration is " << to_simple_string(duration) << std::endl;
-  }
-
-  std::cout << "\nTesting duration, no points\n";
-  TrajectoryLonLat noPoints;
-  tracktable::Duration duration_no = noPoints.duration();
-  if (duration_no != tracktable::Duration(0,0,0,0))
-  {
-	  error_count++;
-	  std::cout << "ERROR: Duration did not match. Expected duration is " <<
-		  to_simple_string(tracktable::Duration(0, 0, 0, 0)) << ", Returned duration is " <<
-		  to_simple_string(duration_no) << std::endl;
-  }
-
-  std::cout << "\nTesting duration, one point\n";
-  TrajectoryLonLat onePoint;
-  onePoint.push_back(st_point_middle);
-  tracktable::Duration zero_duration = onePoint.duration();
-  if (zero_duration != tracktable::Duration(0, 0, 0, 0))
-  {
-	  error_count++;
-	  std::cout << "ERROR: Duration did not match. Expected duration is " <<
-		  to_simple_string(tracktable::Duration(0, 0, 0, 0)) << ", Returned duration is " <<
-		  to_simple_string(zero_duration) << std::endl;
-  }
-
-  std::cout << "\nTesting time at fraction 0.5\n";
-  tracktable::Timestamp test_middle = time_at_fraction(surface_trajectory, 0.5);
-  if (test_middle != middle)
-  {
-	  error_count++;
-	  std::cout << "Error: Time at fraction, 0.5, did not match. Expected time is " <<
-		  middle << ", Returned time is " << test_middle << std::endl;
-  }
-
-  std::cout << "\nTesting time at fraction 0.25\n";
-  tracktable::Timestamp test_first_quarter = time_at_fraction(surface_trajectory, 0.25);
-  if (test_first_quarter != first_quarter)
-  {
-	  error_count++;
-	  std::cout << "Error: Time at fraction, 0.25, did not match. Expected time is " <<
-		  first_quarter << ", Returned time is " << test_first_quarter << std::endl;
-  }
-
-  std::cout << "\nTesting time at fraction 0.75\n";
-  tracktable::Timestamp test_last_quarter = time_at_fraction(surface_trajectory, 0.75);
-  if (test_last_quarter != last_quarter)
-  {
-	  error_count++;
-	  std::cout << "Error: Time at fraction, 0.75, did not match. Expected time is " <<
-		  last_quarter << ", Returned time is " << test_last_quarter << std::endl;
-  }
-
-  std::cout << "\nTesting time at fraction 0\n";
-  tracktable::Timestamp test_before = time_at_fraction(surface_trajectory, 0);
-  if (test_before != before)
-  {
-	  error_count++;
-	  std::cout << "Error: Time at fraction, 0, did not match. Expected time is " <<
-		  before << ", Returned time is " << test_before << std::endl;
-  }
-
-  std::cout << "\nTesting time at fraction 1.0\n";
-  tracktable::Timestamp test_after = time_at_fraction(surface_trajectory, 1.0);
-  if (test_after != after)
-  {
-	  error_count++;
-	  std::cout << "Error: Time at fraction, 1.0, did not match. Expected time is " <<
-		  after << ", Returned time is " << test_after << std::endl;
-  }
-
-  std::cout << "\nTesting time at fraction -0.5\n";
-  tracktable::Timestamp test_way_before = time_at_fraction(surface_trajectory, -0.5);
-  if (test_way_before != before)
-  {
-	  error_count++;
-	  std::cout << "Error: Time at fraction, -0.5, did not match. Expected time is " <<
-		  before << ", Returned time is " << test_way_before << std::endl;
-  }
-
-  std::cout << "\nTesting time at fraction 1.5\n";
-  tracktable::Timestamp time_way_after = time_at_fraction(surface_trajectory, 1.5);
-  if (time_way_after != after)
-  {
-	  error_count++;
-	  std::cout << "Error: Time at fraction, 1.5, did not match. Expected time is " <<
-		  after << ", Returned time is " << time_way_after << std::endl;
-  }
-
-  std::cout << "\nTesting time at fraction no points\n";
-  tracktable::Timestamp time_no = time_at_fraction(noPoints, 0.5);
-  if (time_no != tracktable::BeginningOfTime)
-  {
-	  error_count++;
-	  std::cout << "Error: Time at fraction, no points, did not match. Expected time is " <<
-		  tracktable::Timestamp() << ", Returned time is " << time_no << std::endl;
-  }
-  
-  std::cout << "\nTesting point at fraction 0.5\n";
-  TrajectoryPointLonLat point_mid = point_at_fraction(surface_trajectory, 0.5);
-  error_count += verify_result(point_mid, expected_result_middle, "midpoint of trajectory");
-
-  std::cout << "\nTesting point at fraction 0.25\n";
-  TrajectoryPointLonLat point_first_quarter = point_at_fraction(surface_trajectory, 0.25);
-  error_count += verify_result(point_first_quarter, expected_result_first_quarter, "halfway between beginning and midpoint");
-
-  std::cout << "\nTesting point at fraction 0.75\n";
-  TrajectoryPointLonLat point_last_quarter = point_at_fraction(surface_trajectory, 0.75);
-  error_count += verify_result(point_last_quarter, expected_result_last_quarter, "halfway between midpoint and end");
-
-  std::cout << "\nTesting point at fraction 0.0\n";
-  TrajectoryPointLonLat point_start = point_at_fraction(surface_trajectory, 0.0);
-  error_count += verify_result(point_start, expected_result_before, "beginning of trajectory");
-
-  std::cout << "\nTesting point at fraction 1.0\n";
-  TrajectoryPointLonLat point_end = point_at_fraction(surface_trajectory, 1.0);
-  error_count += verify_result(point_end, expected_result_after, "end of trajectory");
-
-  std::cout << "\nTesting point at fraction -0.5\n";
-  TrajectoryPointLonLat point_before = point_at_fraction(surface_trajectory, -0.5);
-  error_count += verify_result(point_before, expected_result_before, "before beginning of trajectory");
-
-  std::cout << "\nTesting point at fraction 1.5\n";
-  TrajectoryPointLonLat point_after = point_at_fraction(surface_trajectory, 1.5);
-  error_count += verify_result(point_after, expected_result_after, "after end of trajectory");
-
-  std::cout << "\nTesting point at fraction, no points\n";
-  TrajectoryPointLonLat point_no = point_at_fraction(noPoints, 0.75);
-  if (point_no.timestamp() != tracktable::BeginningOfTime) //Coordinates are trash. Use timestamp instead.
-  {
-    error_count++;
-    std::cout << "Error: Point at fraction, no points, did not match. Expected point timestamp is " <<
-	tracktable::BeginningOfTime << ", Returned point timestamp is " << point_no.timestamp() << std::endl;
-  }
-
-  PointCartesian2D point1;
-  PointCartesian2D point2;
-  PointCartesian2D expected;
-  point1[0] = 0;
-  point1[1] = 0;
-
-  point2[0] = 10;
-  point2[1] = 10;
-  
-  std::cout << "\nTesting point interpolation, Cartesian2D halfway\n";
-  expected[0] = 5;
-  expected[1] = 5;
-  PointCartesian2D interp_point = tracktable::interpolate(point1, point2, .5);
-  if (interp_point != expected) {
-      error_count++;
-      std::cout << "\nError: Interpolate, Cartesian2D halfway. Expected point is " << expected.to_string() <<
-          ", returned point is " << interp_point.to_string() << std::endl;
-  }
-  
-  std::cout << "\nTesting point interpolation, Cartesian2D first third\n";
-  expected[0] = 3;
-  expected[1] = 3;
-  interp_point = tracktable::interpolate(point1, point2, .3);
-  if (interp_point != expected) {
-      error_count++;
-      std::cout << "\nError: Interpolate, Cartesian2D first third. Expected point is " << expected.to_string() <<
-          ", returned point is " << interp_point.to_string() << std::endl;
-  }
-
-  std::cout << "\nTesting point interpolation, Cartesian2D start\n";
-  expected[0] = 0;
-  expected[1] = 0;
-  interp_point = tracktable::interpolate(point1, point2, 0);
-  if (interp_point != expected) {
-      error_count++;
-      std::cout << "\nError: Interpolate, Cartesian2D start. Expected point is " << expected.to_string() <<
-          ", returned point is " << interp_point.to_string() << std::endl;
-  }
-
-  std::cout << "\nTesting point interpolation, Cartesian2D end\n";
-  expected[0] = 10;
-  expected[1] = 10;
-  interp_point = tracktable::interpolate(point1, point2, 1);
-  if (interp_point != expected) {
-      error_count++;
-      std::cout << "\nError: Interpolate, Cartesian2D end. Expected point is " << expected.to_string() <<
-          ", returned point is " << interp_point.to_string() << std::endl;
-  }
-
-  std::cout << "\nTesting point extrapolation, Cartesian2D 1.5x\n";
-  expected[0] = 15;
-  expected[1] = 15;
-  interp_point = tracktable::extrapolate(point1, point2, 1.5);
-  if (interp_point != expected) {
-      error_count++;
-      std::cout << "\nError: Extrapolate, Cartesian2D 1.5x. Expected point is " << expected.to_string() <<
-          ", returned point is " << interp_point.to_string() << std::endl;
-  }
-
-  std::cout << "\nTesting point extrapolation, Cartesian2D -1.5x\n";
-  expected[0] = -15;
-  expected[1] = -15;
-  interp_point = tracktable::extrapolate(point1, point2, -1.5);
-  if (interp_point != expected) {
-      error_count++;
-      std::cout << "\nError: Extrapolate, Cartesian2D -1.5x. Expected point is " << expected.to_string() <<
-          ", returned point is " << interp_point.to_string() << std::endl;
-  }
-
-  std::cout << "\nTesting point extrapolation, Cartesian2D start\n";
-  expected[0] = 0;
-  expected[1] = 0;
-  interp_point = tracktable::extrapolate(point1, point2, 0);
-  if (interp_point != expected) {
-      error_count++;
-      std::cout << "\nError: Extrapolate, Cartesian2D start. Expected point is " << expected.to_string() <<
-          ", returned point is " << interp_point.to_string() << std::endl;
-  }
-
-  std::cout << "\nTesting point extrapolation, Cartesian2D end\n";
-  expected[0] = 10;
-  expected[1] = 10;
-  interp_point = tracktable::extrapolate(point1, point2, 1);
-  if (interp_point != expected) {
-      error_count++;
-      std::cout << "\nError: Extrapolate, Cartesian2D end. Expected point is " << expected.to_string() <<
-          ", returned point is " << interp_point.to_string() << std::endl;
-  }
-
-  PointLonLat point3;
-  PointLonLat point4;
-  PointLonLat expected2;
-  point3[0] = 45.0;
-  point3[1] = 45.0;
-
-  point4[0] = 135.0;
-  point4[1] = 45.0;
-
-  std::cout << "\nTesting point interpolation, LonLat halfway\n";
-  expected2[0] = 90.0;
-  expected2[1] = 54.7356;
-  PointLonLat interp_point2 = tracktable::interpolate(point3, point4, .5);
-  if (interp_point2 != expected2) {
-      error_count++;
-      std::cout << "\nError: Interpolate, LonLat halfway. Expected point is " << expected2.to_string() <<
-          ", returned point is " << interp_point2.to_string() << std::endl;
-  }
-
-  std::cout << "\nTesting point interpolation, LonLat first third\n";
-  expected2[0] = 69.7884;
-  expected2[1] = 53.0018;
-  interp_point2 = tracktable::interpolate(point3, point4, .3);
-  if (interp_point2 != expected2) {
-      error_count++;
-      std::cout << "\nError: Interpolate, LonLat first third. Expected point is " << expected2.to_string() <<
-          ", returned point is " << interp_point2.to_string() << std::endl;
-  }
-
-  std::cout << "\nTesting point extrapolation, LonLat 2x\n";
-  expected2[0] = 180;
-  expected2[1] = 0;
-  interp_point2 = tracktable::extrapolate(point3, point4, 2);
-  if (interp_point2[0] != expected2[0]) { // Bug: Done because result longitude is close but not exactly zero.
-      error_count++;
-      std::cout << "\nError: Extrapolate, LonLat 2x. Expected point is " << expected2.to_string() <<
-          ", returned point is " << interp_point2.to_string() << std::endl;
-  }
-
-  std::cout << "\nTesting point interpolation, double halfway\n";
-  double a = 10;
-  double b = 20;
-  double expected3 = 15;
-  double interp_point3 = tracktable::interpolate(a, b, .5);
-  if (interp_point3 != expected3) {
-      error_count++;
-      std::cout << "\nError: Interpolate, double halfway. Expected point is " << expected3 <<
-          ", returned point is " << interp_point3 << std::endl;
-  }
-
-  std::cout << "\nTesting point extrapolation, double 1.5x\n";
-  expected3 = 25;
-  interp_point3 = tracktable::extrapolate(a, b, 1.5);
-  if (interp_point3 != expected3) {
-      error_count++;
-      std::cout << "\nError: Extrapolate, double 1.5x. Expected point is " << expected3 <<
-          ", returned point is " << interp_point3 << std::endl;
-  }
-    
-  std::cout << "\nTesting point interpolation, TrajectoryPointLonLat halfway\n";
-  TrajectoryPointLonLat interp_point4 = tracktable::interpolate(st_point_before, st_point_after, .5);
-  interp_point4.set_property("string_property", s_property_middle);
-  error_count += verify_result(interp_point4, st_point_middle, "interpolate TrajectoryPointLonLat halfway ");
-
-  std::cout << "\nTesting point extrapolation, TrajectoryPointLonLat 2x\n";
-  interp_point4 = tracktable::extrapolate(st_point_before, st_point_middle, 2);
-  interp_point4.set_property("string_property", s_property_after);
-  error_count += verify_result(interp_point4, st_point_after, "interpolate TrajectoryPointLonLat 2x ");
-
-  return error_count;
-}
-
-int main(int, char *argv[])
-{
-  return run_test();
-}
->>>>>>> 2bccf7d3
+#endif
+#include <cmath>
+
+#include <iostream>
+#include <sstream>
+
+#include <tracktable/Core/PointLonLat.h>
+#include <tracktable/Core/PointCartesian.h>
+#include <tracktable/Core/TrajectoryPoint.h>
+#include <tracktable/Core/Trajectory.h>
+
+typedef tracktable::PointCartesian<2> PointCartesian2D;
+typedef tracktable::PointLonLat PointLonLat;
+typedef tracktable::TrajectoryPoint<tracktable::PointLonLat> TrajectoryPointLonLat;
+typedef tracktable::Trajectory<TrajectoryPointLonLat> TrajectoryLonLat;
+
+void print_test_point(TrajectoryPointLonLat const& point, std::ostream& out = std::cout)
+{
+    out << "Object ID:       " << point.object_id() << "\n";
+    out << "Timestamp:       " << point.timestamp() << "\n";
+    out << "Longitude:       " << point.longitude() << "\n";
+    out << "Latitude:        " << point.latitude() << "\n";
+    out << "double_property: " << point.property("double_property") << "\n";
+    out << "time_property:   " << point.property("time_property") << "\n";
+    out << "string_property: " << point.property("string_property") << "\n";
+}
+
+// ----------------------------------------------------------------------
+
+template<typename point_type>
+int verify_result(point_type const& actual, point_type const& expected, const char* description)
+{
+    int error_count = 0;
+    std::ostringstream errbuf;
+
+    if (tracktable::distance(actual, expected) > 0.1)
+    {
+        errbuf << "ERROR: Distance between actual and expected points is "
+            << tracktable::distance(actual, expected) << " units.\n";
+        ++error_count;
+    }
+
+    if (actual.object_id() != expected.object_id())
+    {
+        errbuf << "ERROR: Object IDs do not match.\n";
+        ++error_count;
+    }
+
+    if (actual.timestamp() != expected.timestamp())
+    {
+        errbuf << "ERROR: Timestamps do not match.\n";
+        ++error_count;
+    }
+
+    if (!(actual.property("double_property") == expected.property("double_property")))
+    {
+        errbuf << "ERROR: Numeric properties do not match.\n";
+        ++error_count;
+    }
+
+    if (!(actual.property("string_property") == expected.property("string_property")))
+    {
+        errbuf << "ERROR: String properties do not match.\n";
+        ++error_count;
+    }
+
+    if (!(actual.property("time_property") == expected.property("time_property")))
+    {
+        errbuf << "ERROR: Timestamp properties do not match.\n";
+        ++error_count;
+    }
+
+    if (error_count)
+    {
+        std::ostringstream finalbuf;
+        finalbuf << "ERROR testing " << description << ": ";
+        errbuf << "\nExpected result:\n";
+        print_test_point(expected, errbuf);
+        errbuf << "\nActual result:\n";
+        print_test_point(actual, errbuf);
+        finalbuf << errbuf.str();
+        std::cout << finalbuf.str();
+    }
+    return error_count;
+}
+
+// ----------------------------------------------------------------------
+
+template<typename point_type>
+int verify_result_redux(point_type const& actual, point_type const& expected, const char* description)
+{
+    int error_count = 0;
+    std::ostringstream errbuf;
+
+    if (tracktable::distance(actual, expected) > 0.1)
+    {
+        errbuf << "ERROR: Distance between actual and expected points is "
+            << tracktable::distance(actual, expected) << " units.\n";
+        ++error_count;
+    }
+
+    if (actual.object_id() != expected.object_id())
+    {
+        errbuf << "ERROR: Object IDs do not match.\n";
+        ++error_count;
+    }
+
+    if ((actual.timestamp() - expected.timestamp()) > boost::posix_time::time_duration(0, 0, 0, 100000))
+    {
+        errbuf << "ERROR: Timestamps do not match.\n";
+        ++error_count;
+    }
+
+    if (error_count)
+    {
+        std::ostringstream finalbuf;
+        finalbuf << "ERROR testing " << description << ": ";
+        errbuf << "\nExpected result:\n";
+        print_test_point(expected, errbuf);
+        errbuf << "\nActual result:\n";
+        print_test_point(actual, errbuf);
+        finalbuf << errbuf.str();
+        std::cout << finalbuf.str();
+    }
+    return error_count;
+}
+
+// ----------------------------------------------------------------------
+
+int run_test()
+{
+    TrajectoryPointLonLat st_point_before, st_point_middle, st_point_after;
+    tracktable::Timestamp before, middle, after;
+    double heading_before, heading_middle, heading_after;
+    double speed_before, speed_middle, speed_after;
+    double longitude_before, longitude_middle, longitude_after;
+    double latitude_before, latitude_middle, latitude_after;
+    double d_property_before, d_property_middle, d_property_after;
+    std::string s_property_before, s_property_middle, s_property_after;
+    tracktable::Timestamp t_property_before, t_property_middle, t_property_after;
+
+    using tracktable::point_at_time;
+
+    using boost::posix_time::time_from_string;
+    before = time_from_string("2014-01-01 00:00:00");
+    middle = time_from_string("2014-01-01 06:00:00");
+    after = time_from_string("2014-01-01 12:00:00");
+
+    heading_before = 0;
+    heading_middle = 90;
+    heading_after = 180;
+
+    speed_before = 100;
+    speed_middle = 150;
+    speed_after = 200;
+
+    longitude_before = 10;
+    longitude_middle = 14.6929;
+    longitude_after = 20;
+
+    latitude_before = 30;
+    latitude_middle = 35.1023;
+    latitude_after = 40;
+
+    t_property_before = time_from_string("2020-12-01 00:00:00");
+    t_property_middle = time_from_string("2020-12-01 00:30:00");
+    t_property_after = time_from_string("2020-12-01 01:00:00");
+
+    d_property_before = 100;
+    d_property_middle = 150;
+    d_property_after = 200;
+
+    s_property_before = "string before";
+    s_property_middle = "string middle";
+    s_property_after = "string after";
+
+    st_point_before.set_object_id("FOO");
+    st_point_before.set_timestamp(before);
+    st_point_before.set_property("speed", speed_before);
+
+    st_point_before.set_property("heading", heading_before);
+    st_point_before.set_longitude(longitude_before);
+    st_point_before.set_latitude(latitude_before);
+    st_point_before.set_property("double_property", d_property_before);
+    st_point_before.set_property("time_property", t_property_before);
+    st_point_before.set_property("string_property", s_property_before);
+
+    std::cout << "st_point_before: " << st_point_before << "\n";
+
+    st_point_middle.set_object_id("FOO");
+    st_point_middle.set_timestamp(middle);
+    st_point_middle.set_property("speed", speed_middle);
+    st_point_middle.set_property("heading", heading_middle);
+    st_point_middle.set_longitude(longitude_middle);
+    st_point_middle.set_latitude(latitude_middle);
+    st_point_middle.set_property("double_property", d_property_middle);
+    st_point_middle.set_property("time_property", t_property_middle);
+    st_point_middle.set_property("string_property", s_property_middle);
+
+    std::cout << "st_point_middle: " << st_point_middle << "\n";
+
+    st_point_after.set_object_id("FOO");
+    st_point_after.set_timestamp(after);
+    st_point_after.set_property("speed", speed_after);
+    st_point_after.set_property("heading", heading_after);
+    st_point_after.set_longitude(longitude_after);
+    st_point_after.set_latitude(latitude_after);
+    st_point_after.set_property("double_property", d_property_after);
+    st_point_after.set_property("time_property", t_property_after);
+    st_point_after.set_property("string_property", s_property_after);
+
+    std::cout << "st_point_after: " << st_point_after << "\n";
+
+    TrajectoryLonLat surface_trajectory;
+    surface_trajectory.push_back(st_point_before);
+    surface_trajectory.push_back(st_point_middle);
+    surface_trajectory.push_back(st_point_after);
+
+    tracktable::Timestamp way_before, first_quarter, last_quarter, way_after;
+
+    way_before = time_from_string("2013-01-01 00:00:00");
+    way_after = time_from_string("2015-01-01 00:00:00");
+    first_quarter = time_from_string("2014-01-01 03:00:00");
+    last_quarter = time_from_string("2014-01-01 09:00:00");
+
+    TrajectoryPointLonLat result_before, result_first_quarter, result_middle, result_last_quarter, result_after;
+
+    TrajectoryPointLonLat expected_result_before(st_point_before);
+    TrajectoryPointLonLat expected_result_first_quarter;
+    TrajectoryPointLonLat expected_result_middle(st_point_middle);
+    TrajectoryPointLonLat expected_result_last_quarter;
+    TrajectoryPointLonLat expected_result_after(st_point_after);
+
+    std::cout << "expected_result_before: " << expected_result_before << "\n";
+    std::cout << "expected_result_middle: " << expected_result_middle << "\n";
+    std::cout << "expected_result_after: " << expected_result_after << "\n";
+
+    expected_result_first_quarter.set_object_id("FOO");
+    expected_result_first_quarter.set_timestamp(first_quarter);
+    expected_result_first_quarter.set_property("speed", static_cast<double>(125));
+    expected_result_first_quarter.set_property("heading", static_cast<double>(45));
+    expected_result_first_quarter.set_longitude(12.4304);
+    expected_result_first_quarter.set_latitude(32.5247);
+    expected_result_first_quarter.set_property("double_property", static_cast<double>(125));
+    expected_result_first_quarter.set_property("time_property", time_from_string("2020-12-01 00:15:00"));
+    expected_result_first_quarter.set_property("string_property", s_property_middle);
+
+    expected_result_last_quarter.set_object_id("FOO");
+    expected_result_last_quarter.set_timestamp(last_quarter);
+    expected_result_last_quarter.set_property("speed", static_cast<double>(175));
+    expected_result_last_quarter.set_property("heading", static_cast<double>(135));
+    expected_result_last_quarter.set_longitude(17.4162);
+    expected_result_last_quarter.set_latitude(37.5263);
+    expected_result_last_quarter.set_property("double_property", static_cast<double>(175));
+    expected_result_last_quarter.set_property("time_property", time_from_string("2020-12-01 00:45:00"));
+    expected_result_last_quarter.set_property("string_property", s_property_after);
+
+    std::cout << "expected_result_first_quarter: " << expected_result_first_quarter << "\n";
+    std::cout << "expected_result_last_quarter: " << expected_result_last_quarter << "\n";
+
+    int error_count = 0;
+
+    std::cout << "\nTesting interpolation at timestamp way before trajectory\n";
+    result_before = point_at_time(surface_trajectory, way_before);
+    error_count += verify_result(result_before, expected_result_before, "point before trajectory starts");
+
+    std::cout << "\nTesting interpolation at first quarter\n";
+    result_first_quarter = point_at_time(surface_trajectory, first_quarter);
+    error_count += verify_result(result_first_quarter, expected_result_first_quarter, "halfway between beginning and midpoint");
+
+    std::cout << "\nTesting interpolation at midpoint\n";
+    result_middle = point_at_time(surface_trajectory, middle);
+    error_count += verify_result(result_middle, expected_result_middle, "midpoint of trajectory");
+
+    std::cout << "\nTesting interpolation at last quarter\n";
+    result_last_quarter = point_at_time(surface_trajectory, last_quarter);
+    error_count += verify_result(result_last_quarter, expected_result_last_quarter, "halfway between midpoint and end");
+
+    std::cout << "\nTesting interpolation beyond trajectory\n";
+    result_after = point_at_time(surface_trajectory, way_after);
+    error_count += verify_result(result_after, expected_result_after, "point after trajectory ends");
+
+    std::cout << "\nTesting duration\n";
+    tracktable::Duration duration = surface_trajectory.duration();
+    if (duration != after - before)
+    {
+        error_count++;
+        std::cout << "ERROR: Duration did not match. Expected duration is " <<
+            to_simple_string(after - before) << ", Returned duration is " << to_simple_string(duration) << std::endl;
+    }
+
+    std::cout << "\nTesting duration, no points\n";
+    TrajectoryLonLat noPoints;
+    tracktable::Duration duration_no = noPoints.duration();
+    if (duration_no != tracktable::Duration(0, 0, 0, 0))
+    {
+        error_count++;
+        std::cout << "ERROR: Duration did not match. Expected duration is " <<
+            to_simple_string(tracktable::Duration(0, 0, 0, 0)) << ", Returned duration is " <<
+            to_simple_string(duration_no) << std::endl;
+    }
+
+    std::cout << "\nTesting duration, one point\n";
+    TrajectoryLonLat onePoint;
+    onePoint.push_back(st_point_middle);
+    tracktable::Duration zero_duration = onePoint.duration();
+    if (zero_duration != tracktable::Duration(0, 0, 0, 0))
+    {
+        error_count++;
+        std::cout << "ERROR: Duration did not match. Expected duration is " <<
+            to_simple_string(tracktable::Duration(0, 0, 0, 0)) << ", Returned duration is " <<
+            to_simple_string(zero_duration) << std::endl;
+    }
+
+    std::cout << "\nTesting time at fraction 0.5\n";
+    tracktable::Timestamp test_middle = time_at_fraction(surface_trajectory, 0.5);
+    if (test_middle != middle)
+    {
+        error_count++;
+        std::cout << "Error: Time at fraction, 0.5, did not match. Expected time is " <<
+            middle << ", Returned time is " << test_middle << std::endl;
+    }
+
+    std::cout << "\nTesting time at fraction 0.25\n";
+    tracktable::Timestamp test_first_quarter = time_at_fraction(surface_trajectory, 0.25);
+    if (test_first_quarter != first_quarter)
+    {
+        error_count++;
+        std::cout << "Error: Time at fraction, 0.25, did not match. Expected time is " <<
+            first_quarter << ", Returned time is " << test_first_quarter << std::endl;
+    }
+
+    std::cout << "\nTesting time at fraction 0.75\n";
+    tracktable::Timestamp test_last_quarter = time_at_fraction(surface_trajectory, 0.75);
+    if (test_last_quarter != last_quarter)
+    {
+        error_count++;
+        std::cout << "Error: Time at fraction, 0.75, did not match. Expected time is " <<
+            last_quarter << ", Returned time is " << test_last_quarter << std::endl;
+    }
+
+    std::cout << "\nTesting time at fraction 0\n";
+    tracktable::Timestamp test_before = time_at_fraction(surface_trajectory, 0);
+    if (test_before != before)
+    {
+        error_count++;
+        std::cout << "Error: Time at fraction, 0, did not match. Expected time is " <<
+            before << ", Returned time is " << test_before << std::endl;
+    }
+
+    std::cout << "\nTesting time at fraction 1.0\n";
+    tracktable::Timestamp test_after = time_at_fraction(surface_trajectory, 1.0);
+    if (test_after != after)
+    {
+        error_count++;
+        std::cout << "Error: Time at fraction, 1.0, did not match. Expected time is " <<
+            after << ", Returned time is " << test_after << std::endl;
+    }
+
+    std::cout << "\nTesting time at fraction -0.5\n";
+    tracktable::Timestamp test_way_before = time_at_fraction(surface_trajectory, -0.5);
+    if (test_way_before != before)
+    {
+        error_count++;
+        std::cout << "Error: Time at fraction, -0.5, did not match. Expected time is " <<
+            before << ", Returned time is " << test_way_before << std::endl;
+    }
+
+    std::cout << "\nTesting time at fraction 1.5\n";
+    tracktable::Timestamp time_way_after = time_at_fraction(surface_trajectory, 1.5);
+    if (time_way_after != after)
+    {
+        error_count++;
+        std::cout << "Error: Time at fraction, 1.5, did not match. Expected time is " <<
+            after << ", Returned time is " << time_way_after << std::endl;
+    }
+
+    std::cout << "\nTesting time at fraction no points\n";
+    tracktable::Timestamp time_no = time_at_fraction(noPoints, 0.5);
+    if (time_no != tracktable::BeginningOfTime)
+    {
+        error_count++;
+        std::cout << "Error: Time at fraction, no points, did not match. Expected time is " <<
+            tracktable::Timestamp() << ", Returned time is " << time_no << std::endl;
+    }
+
+    std::cout << "\nTesting point at fraction 0.5\n";
+    TrajectoryPointLonLat point_mid = point_at_fraction(surface_trajectory, 0.5);
+    error_count += verify_result(point_mid, expected_result_middle, "midpoint of trajectory");
+
+    std::cout << "\nTesting point at fraction 0.25\n";
+    TrajectoryPointLonLat point_first_quarter = point_at_fraction(surface_trajectory, 0.25);
+    error_count += verify_result(point_first_quarter, expected_result_first_quarter, "halfway between beginning and midpoint");
+
+    std::cout << "\nTesting point at fraction 0.75\n";
+    TrajectoryPointLonLat point_last_quarter = point_at_fraction(surface_trajectory, 0.75);
+    error_count += verify_result(point_last_quarter, expected_result_last_quarter, "halfway between midpoint and end");
+
+    std::cout << "\nTesting point at fraction 0.0\n";
+    TrajectoryPointLonLat point_start = point_at_fraction(surface_trajectory, 0.0);
+    error_count += verify_result(point_start, expected_result_before, "beginning of trajectory");
+
+    std::cout << "\nTesting point at fraction 1.0\n";
+    TrajectoryPointLonLat point_end = point_at_fraction(surface_trajectory, 1.0);
+    error_count += verify_result(point_end, expected_result_after, "end of trajectory");
+
+    std::cout << "\nTesting point at fraction -0.5\n";
+    TrajectoryPointLonLat point_before = point_at_fraction(surface_trajectory, -0.5);
+    error_count += verify_result(point_before, expected_result_before, "before beginning of trajectory");
+
+    std::cout << "\nTesting point at fraction 1.5\n";
+    TrajectoryPointLonLat point_after = point_at_fraction(surface_trajectory, 1.5);
+    error_count += verify_result(point_after, expected_result_after, "after end of trajectory");
+
+    std::cout << "\nTesting point at fraction, no points\n";
+    TrajectoryPointLonLat point_no = point_at_fraction(noPoints, 0.75);
+    if (point_no.timestamp() != tracktable::BeginningOfTime) //Coordinates are trash. Use timestamp instead.
+    {
+        error_count++;
+        std::cout << "Error: Point at fraction, no points, did not match. Expected point timestamp is " <<
+            tracktable::BeginningOfTime << ", Returned point timestamp is " << point_no.timestamp() << std::endl;
+    }
+    std::cout << "\nTesting point at length fraction 0.5\n";
+    TrajectoryPointLonLat point_mid = point_at_length_fraction(surface_trajectory, 0.5);
+    error_count += verify_result_redux(point_mid, expected_result_middle, "midpoint of trajectory");
+
+    std::cout << "\nTesting point at length fraction 0.25\n";
+    TrajectoryPointLonLat point_first_quarter = point_at_length_fraction(surface_trajectory, 0.25);
+    error_count += verify_result_redux(point_first_quarter, expected_result_first_quarter, "halfway between beginning and midpoint");
+
+    std::cout << "\nTesting point at length fraction 0.75\n";
+    TrajectoryPointLonLat point_last_quarter = point_at_length_fraction(surface_trajectory, 0.75);
+    error_count += verify_result_redux(point_last_quarter, expected_result_last_quarter, "halfway between midpoint and end");
+
+    std::cout << "\nTesting point at length fraction 0.0\n";
+    TrajectoryPointLonLat point_start = point_at_length_fraction(surface_trajectory, 0.0);
+    error_count += verify_result_redux(point_start, expected_result_before, "beginning of trajectory");
+
+    std::cout << "\nTesting point at length fraction 1.0\n";
+    TrajectoryPointLonLat point_end = point_at_length_fraction(surface_trajectory, 1.0);
+    error_count += verify_result_redux(point_end, expected_result_after, "end of trajectory");
+
+    std::cout << "\nTesting point at length fraction -0.5\n";
+    TrajectoryPointLonLat point_before = point_at_length_fraction(surface_trajectory, -0.5);
+    error_count += verify_result_redux(point_before, expected_result_before, "before beginning of trajectory");
+
+    std::cout << "\nTesting point at length fraction 1.5\n";
+    TrajectoryPointLonLat point_after = point_at_length_fraction(surface_trajectory, 1.5);
+    error_count += verify_result_redux(point_after, expected_result_after, "after end of trajectory");
+
+    std::cout << "\nTesting point at length fraction, no points\n";
+    TrajectoryPointLonLat point_no = point_at_length_fraction(noPoints, 0.75);
+    if (point_no.timestamp() != tracktable::BeginningOfTime) //Coordinates are trash. Use timestamp instead.
+    {
+        error_count++;
+        std::cout << "Error: Point at length fraction, no points, did not match. Expected point timestamp is " <<
+            tracktable::BeginningOfTime << ", Returned point timestamp is " << point_no.timestamp() << std::endl;
+    }
+
+    PointCartesian2D point1;
+    PointCartesian2D point2;
+    PointCartesian2D expected;
+    point1[0] = 0;
+    point1[1] = 0;
+
+    point2[0] = 10;
+    point2[1] = 10;
+
+    std::cout << "\nTesting point interpolation, Cartesian2D halfway\n";
+    expected[0] = 5;
+    expected[1] = 5;
+    PointCartesian2D interp_point = tracktable::interpolate(point1, point2, .5);
+    if (interp_point != expected) {
+        error_count++;
+        std::cout << "\nError: Interpolate, Cartesian2D halfway. Expected point is " << expected.to_string() <<
+            ", returned point is " << interp_point.to_string() << std::endl;
+    }
+
+    std::cout << "\nTesting point interpolation, Cartesian2D first third\n";
+    expected[0] = 3;
+    expected[1] = 3;
+    interp_point = tracktable::interpolate(point1, point2, .3);
+    if (interp_point != expected) {
+        error_count++;
+        std::cout << "\nError: Interpolate, Cartesian2D first third. Expected point is " << expected.to_string() <<
+            ", returned point is " << interp_point.to_string() << std::endl;
+    }
+
+    std::cout << "\nTesting point interpolation, Cartesian2D start\n";
+    expected[0] = 0;
+    expected[1] = 0;
+    interp_point = tracktable::interpolate(point1, point2, 0);
+    if (interp_point != expected) {
+        error_count++;
+        std::cout << "\nError: Interpolate, Cartesian2D start. Expected point is " << expected.to_string() <<
+            ", returned point is " << interp_point.to_string() << std::endl;
+    }
+
+    std::cout << "\nTesting point interpolation, Cartesian2D end\n";
+    expected[0] = 10;
+    expected[1] = 10;
+    interp_point = tracktable::interpolate(point1, point2, 1);
+    if (interp_point != expected) {
+        error_count++;
+        std::cout << "\nError: Interpolate, Cartesian2D end. Expected point is " << expected.to_string() <<
+            ", returned point is " << interp_point.to_string() << std::endl;
+    }
+
+    std::cout << "\nTesting point extrapolation, Cartesian2D 1.5x\n";
+    expected[0] = 15;
+    expected[1] = 15;
+    interp_point = tracktable::extrapolate(point1, point2, 1.5);
+    if (interp_point != expected) {
+        error_count++;
+        std::cout << "\nError: Extrapolate, Cartesian2D 1.5x. Expected point is " << expected.to_string() <<
+            ", returned point is " << interp_point.to_string() << std::endl;
+    }
+
+    std::cout << "\nTesting point extrapolation, Cartesian2D -1.5x\n";
+    expected[0] = -15;
+    expected[1] = -15;
+    interp_point = tracktable::extrapolate(point1, point2, -1.5);
+    if (interp_point != expected) {
+        error_count++;
+        std::cout << "\nError: Extrapolate, Cartesian2D -1.5x. Expected point is " << expected.to_string() <<
+            ", returned point is " << interp_point.to_string() << std::endl;
+    }
+
+    std::cout << "\nTesting point extrapolation, Cartesian2D start\n";
+    expected[0] = 0;
+    expected[1] = 0;
+    interp_point = tracktable::extrapolate(point1, point2, 0);
+    if (interp_point != expected) {
+        error_count++;
+        std::cout << "\nError: Extrapolate, Cartesian2D start. Expected point is " << expected.to_string() <<
+            ", returned point is " << interp_point.to_string() << std::endl;
+    }
+
+    std::cout << "\nTesting point extrapolation, Cartesian2D end\n";
+    expected[0] = 10;
+    expected[1] = 10;
+    interp_point = tracktable::extrapolate(point1, point2, 1);
+    if (interp_point != expected) {
+        error_count++;
+        std::cout << "\nError: Extrapolate, Cartesian2D end. Expected point is " << expected.to_string() <<
+            ", returned point is " << interp_point.to_string() << std::endl;
+    }
+
+    PointLonLat point3;
+    PointLonLat point4;
+    PointLonLat expected2;
+    point3[0] = 45.0;
+    point3[1] = 45.0;
+
+    point4[0] = 135.0;
+    point4[1] = 45.0;
+
+    std::cout << "\nTesting point interpolation, LonLat halfway\n";
+    expected2[0] = 90.0;
+    expected2[1] = 54.7356;
+    PointLonLat interp_point2 = tracktable::interpolate(point3, point4, .5);
+    if (interp_point2 != expected2) {
+        error_count++;
+        std::cout << "\nError: Interpolate, LonLat halfway. Expected point is " << expected2.to_string() <<
+            ", returned point is " << interp_point2.to_string() << std::endl;
+    }
+
+    std::cout << "\nTesting point interpolation, LonLat first third\n";
+    expected2[0] = 69.7884;
+    expected2[1] = 53.0018;
+    interp_point2 = tracktable::interpolate(point3, point4, .3);
+    if (interp_point2 != expected2) {
+        error_count++;
+        std::cout << "\nError: Interpolate, LonLat first third. Expected point is " << expected2.to_string() <<
+            ", returned point is " << interp_point2.to_string() << std::endl;
+    }
+
+    std::cout << "\nTesting point extrapolation, LonLat 2x\n";
+    expected2[0] = 180;
+    expected2[1] = 0;
+    interp_point2 = tracktable::extrapolate(point3, point4, 2);
+    if (interp_point2[0] != expected2[0]) { // Bug: Done because result longitude is close but not exactly zero.
+        error_count++;
+        std::cout << "\nError: Extrapolate, LonLat 2x. Expected point is " << expected2.to_string() <<
+            ", returned point is " << interp_point2.to_string() << std::endl;
+    }
+
+    std::cout << "\nTesting point interpolation, double halfway\n";
+    double a = 10;
+    double b = 20;
+    double expected3 = 15;
+    double interp_point3 = tracktable::interpolate(a, b, .5);
+    if (interp_point3 != expected3) {
+        error_count++;
+        std::cout << "\nError: Interpolate, double halfway. Expected point is " << expected3 <<
+            ", returned point is " << interp_point3 << std::endl;
+    }
+
+    std::cout << "\nTesting point extrapolation, double 1.5x\n";
+    expected3 = 25;
+    interp_point3 = tracktable::extrapolate(a, b, 1.5);
+    if (interp_point3 != expected3) {
+        error_count++;
+        std::cout << "\nError: Extrapolate, double 1.5x. Expected point is " << expected3 <<
+            ", returned point is " << interp_point3 << std::endl;
+    }
+
+    std::cout << "\nTesting point interpolation, TrajectoryPointLonLat halfway\n";
+    TrajectoryPointLonLat interp_point4 = tracktable::interpolate(st_point_before, st_point_after, .5);
+    interp_point4.set_property("string_property", s_property_middle);
+    error_count += verify_result(interp_point4, st_point_middle, "interpolate TrajectoryPointLonLat halfway ");
+
+    std::cout << "\nTesting point extrapolation, TrajectoryPointLonLat 2x\n";
+    interp_point4 = tracktable::extrapolate(st_point_before, st_point_middle, 2);
+    interp_point4.set_property("string_property", s_property_after);
+    error_count += verify_result(interp_point4, st_point_after, "interpolate TrajectoryPointLonLat 2x ");
+
+    return error_count;
+}
+
+int main(int, char *argv[])
+{
+    return run_test();
+}