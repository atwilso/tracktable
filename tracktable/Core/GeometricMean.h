--- conflicted
+++ resolved
@@ -44,12 +44,6 @@
 
 namespace tracktable { namespace arithmetic {
 
-<<<<<<< HEAD
-/**
- * NOTE: This function requires a ForwardIterator as its argument.  A
- * ForwardIterator is one that can be traversed and dereferenced more
- * than once.
-=======
 /** Calculate the mean for the un-weighted input points
  *
  * @note
@@ -59,7 +53,6 @@
  *
  * @param [in] input_begin Start point for mean calculation
  * @param [in] input_end End point for mean calculation
->>>>>>> 04faba01
  */
 
 template<typename forward_iterator_type>
