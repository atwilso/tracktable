/*
 * Copyright (c) 2014-2018 National Technology and Engineering
 * Solutions of Sandia, LLC. Under the terms of Contract DE-NA0003525
 * with National Technology and Engineering Solutions of Sandia, LLC,
 * the U.S. Government retains certain rights in this software.
 *
 * Redistribution and use in source and binary forms, with or without
 * modification, are permitted provided that the following conditions
 * are met:
 *
 * 1. Redistributions of source code must retain the above copyright
 * notice, this list of conditions and the following disclaimer.
 *
 * 2. Redistributions in binary form must reproduce the above copyright
 * notice, this list of conditions and the following disclaimer in the
 * documentation and/or other materials provided with the distribution.
 *
 * THIS SOFTWARE IS PROVIDED BY THE COPYRIGHT HOLDERS AND CONTRIBUTORS
 * "AS IS" AND ANY EXPRESS OR IMPLIED WARRANTIES, INCLUDING, BUT NOT
 * LIMITED TO, THE IMPLIED WARRANTIES OF MERCHANTABILITY AND FITNESS FOR
 * A PARTICULAR PURPOSE ARE DISCLAIMED. IN NO EVENT SHALL THE COPYRIGHT
 * HOLDER OR CONTRIBUTORS BE LIABLE FOR ANY DIRECT, INDIRECT, INCIDENTAL,
 * SPECIAL, EXEMPLARY, OR CONSEQUENTIAL DAMAGES (INCLUDING, BUT NOT
 * LIMITED TO, PROCUREMENT OF SUBSTITUTE GOODS OR SERVICES; LOSS OF USE,
 * DATA, OR PROFITS; OR BUSINESS INTERRUPTION) HOWEVER CAUSED AND ON ANY
 * THEORY OF LIABILITY, WHETHER IN CONTRACT, STRICT LIABILITY, OR TORT
 * (INCLUDING NEGLIGENCE OR OTHERWISE) ARISING IN ANY WAY OUT OF THE USE
 * OF THIS SOFTWARE, EVEN IF ADVISED OF THE POSSIBILITY OF SUCH DAMAGE.
 */


#ifndef __tracktable_PointCartesian_h
#define __tracktable_PointCartesian_h

#include <tracktable/Core/TracktableCommon.h>
#include <tracktable/Core/PointBase.h>

#include <tracktable/Core/detail/algorithm_signatures/Distance.h>
#include <tracktable/Core/detail/algorithm_signatures/Interpolate.h>
#include <tracktable/Core/detail/algorithm_signatures/Extrapolate.h>
#include <tracktable/Core/detail/algorithm_signatures/TurnAngle.h>

#include <tracktable/Core/detail/points/AssignCoordinates.h>
#include <tracktable/Core/detail/points/InterpolateCoordinates.h>
#include <tracktable/Core/detail/points/CheckCoordinateEquality.h>

#include <tracktable/Core/detail/trait_signatures/PointDomainName.h>
#include <tracktable/Core/detail/trait_signatures/Tag.h>


#include <sstream> // for ostringstream in to_string


#include <tracktable/Core/GuardedBoostGeometryHeaders.h>
#include <boost/geometry/core/cs.hpp>
#include <boost/geometry/geometries/register/point.hpp>

namespace tracktable {

/**
 * \class PointCartesian
 *
 * \brief N-dimensional point in Cartesian space
 *
 * This specializes PointBase to exist in a Cartesian coordinate
 * system and be usable with boost::geometry.  You must still
 * instantiate it explicitly with the number of dimensions.
 */

template<std::size_t Dimension>
class PointCartesian : public PointBase<Dimension>
{
public:
  friend class boost::serialization::access;
  
  /// Convenient alias for the parent class
  typedef PointBase<Dimension> Superclass;

  /// Create an uninitialized point
  PointCartesian() { }

  ~PointCartesian() { }

  /// Make this point into a copy of another
  //
  // \param other Point we want to copy
  PointCartesian(Superclass const& other)
    {
      detail::assign_coordinates<Dimension>::apply(*this, other);
    }

  /// Create a point with user-supplied coordinates
  //
  // Populate the point from an array of coordinates.  The caller is
  // responsible for ensuring that the array is large enough to
  // contain the right number of coordinates.
  PointCartesian(const double* coordinates)
    {
      for (std::size_t i = 0; i < Dimension; ++i)
        {
        (*this)[i] = coordinates[i];
        }
    }

  std::string to_string() const
    {
      std::ostringstream outbuf;
      outbuf << "(";
      for (std::size_t i = 0; i < Dimension; ++i)
        {
        if (i > 0) outbuf << ", ";
        outbuf << this->Coordinates[i];
        }
      outbuf << ")";
      return outbuf.str();
    }

<<<<<<< HEAD
public:
=======
private:
>>>>>>> 0761884f
  template<class Archive>
  void serialize(Archive& ar, const unsigned int version)
  {
    ar & boost::serialization::make_nvp("Coordinates", this->Coordinates);
  }

};

} // exit namespace tracktable

template<std::size_t dim>
std::ostream& operator<<(std::ostream& out, tracktable::PointCartesian<dim> const& pt)
{
  out << pt.to_string();
  return out;
}

// ----------------------------------------------------------------------
//
// TRACKTABLE POINT ALGORITHMS
//
// ----------------------------------------------------------------------

namespace tracktable { namespace algorithms {

/// Interpolate between two PointCartesian objects
//
// This is a standard Tracktable algorithm that must be implemented
// for any two things that you might want to interpolate, generally
// points.  In this case we default to linear interpolation between
// coordinates.

template<std::size_t Dimension>
struct interpolate< PointCartesian<Dimension> >
{
  template<typename point_type>
  static inline point_type
  apply(point_type const& left, point_type const& right, double t)
    {
      point_type result;
      detail::interpolate_coordinates<Dimension>::apply(left, right, t, result);
      return result;
    }
};

template<std::size_t Dimension>
struct extrapolate< PointCartesian<Dimension> >
{
    template<typename point_type>
    static inline point_type
        apply(point_type const& left, point_type const& right, double t)
    {
        point_type result;
        detail::interpolate_coordinates<Dimension>::apply(left, right, t, result);
        return result;
    }
};

} } // exit namespace tracktable::algorithms

#ifndef DOXYGEN_SHOULD_SKIP_THIS

// ----------------------------------------------------------------------
//
// TRACKTABLE POINT TRAITS
//
// ----------------------------------------------------------------------

namespace tracktable { namespace traits {

template<std::size_t Dimension>
struct tag< PointCartesian<Dimension> >
{
  typedef base_point_tag type;
};

template<std::size_t Dimension>
struct dimension< PointCartesian<Dimension> > : dimension< typename PointCartesian<Dimension>::Superclass > {};

template<std::size_t Dimension>
struct point_domain_name< PointCartesian<Dimension> >
{
  static inline string_type apply()
    {
      return "generic_cartesian";
    }
};

template<std::size_t Dimension>
struct undecorated_point< PointCartesian<Dimension> >
{
  typedef PointCartesian<Dimension> type;
};

template<std::size_t Dimension>
struct domain<PointCartesian<Dimension> >
{
  typedef domains::generic type;
};
      
    
} } // exit namespace tracktable::traits

// ----------------------------------------------------------------------
//
// BOOST GEOMETRY POINT TRAITS
//
// Below this point are the templates that register PointCartesian
// with boost::geometry.  If we do this right (using partial
// specialization) then you can declare a PointCartesian<D> and have
// it work automatically.  *If* we do it right... and if the compiler
// obliges.
//
// ----------------------------------------------------------------------

namespace boost { namespace geometry { namespace traits {

/// PointCartesian is a model of the Point concept
template<std::size_t Dimension>
struct tag< tracktable::PointCartesian<Dimension> >
{
  typedef point_tag type;
};

/// Publish the coordinate data type
template<std::size_t Dimension>
struct coordinate_type< tracktable::PointCartesian<Dimension> >
{
  typedef tracktable::settings::point_coordinate_type type;
};

/// Publish the number of dimensions
template<std::size_t Dimension>
struct dimension< tracktable::PointCartesian<Dimension> > : boost::mpl::int_<Dimension> {};


/// PointCartesian exists in a Cartesian coordinate system
template<std::size_t Dimension>
struct coordinate_system< tracktable::PointCartesian<Dimension> >
{
  typedef cs::cartesian type;
};


/// Access to coordinates

template<std::size_t Dimension, std::size_t dim>
  struct access< tracktable::PointCartesian<Dimension>, dim>
{
  typedef tracktable::PointCartesian<Dimension> point_type;
  typedef typename point_type::coordinate_type coordinate_type;

  static coordinate_type get(point_type const& p)
  {
    return p.template get<dim>();
  }

  static void set(point_type& p, coordinate_type value)
  {
    p.template set<dim>(value);
  }
};

} } } // exit namespace boost::geometry::traits

#endif // DOXYGEN_SHOULD_SKIP_THIS

#endif<|MERGE_RESOLUTION|>--- conflicted
+++ resolved
@@ -115,15 +115,11 @@
       return outbuf.str();
     }
 
-<<<<<<< HEAD
 public:
-=======
-private:
->>>>>>> 0761884f
   template<class Archive>
   void serialize(Archive& ar, const unsigned int version)
   {
-    ar & boost::serialization::make_nvp("Coordinates", this->Coordinates);
+    ar & BOOST_SERIALIZATION_BASE_OBJECT_NVP(Superclass);
   }
 
 };
