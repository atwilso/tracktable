--- conflicted
+++ resolved
@@ -1,11 +1,7 @@
 #ifndef PointReaderFromCommandLine_h
 #define PointReaderFromCommandLine_h
 /*
-<<<<<<< HEAD
- * Copyright (c) 2014-2021 National Technology and Engineering
-=======
  * Copyright (c) 2014-2023 National Technology and Engineering
->>>>>>> 4a3ad98b
  * Solutions of Sandia, LLC. Under the terms of Contract DE-NA0003525
  * with National Technology and Engineering Solutions of Sandia, LLC,
  * the U.S. Government retains certain rights in this software.
