<<<<<<< HEAD
# Copyright (c) 2014-2021 National Technology and Engineering
=======
# Copyright (c) 2014-2023 National Technology and Engineering
>>>>>>> 4a3ad98b
# Solutions of Sandia, LLC . Under the terms of Contract DE-NA0003525
# with National Technology and Engineering Solutions of Sandia, LLC,
# the U.S. Government retains certain rights in this software.
#
# Redistribution and use in source and binary forms, with or without
# modification, are permitted provided that the following conditions
# are met:
#
# 1. Redistributions of source code must retain the above copyright
# notice, this list of conditions and the following disclaimer.
#
# 2. Redistributions in binary form must reproduce the above copyright
# notice, this list of conditions and the following disclaimer in the
# documentation and/or other materials provided with the distribution.
#
# THIS SOFTWARE IS PROVIDED BY THE COPYRIGHT HOLDERS AND CONTRIBUTORS
# "AS IS" AND ANY EXPRESS OR IMPLIED WARRANTIES, INCLUDING, BUT NOT
# LIMITED TO, THE IMPLIED WARRANTIES OF MERCHANTABILITY AND FITNESS
# FOR A PARTICULAR PURPOSE ARE DISCLAIMED. IN NO EVENT SHALL THE
# COPYRIGHT HOLDER OR CONTRIBUTORS BE LIABLE FOR ANY DIRECT, INDIRECT,
# INCIDENTAL, SPECIAL, EXEMPLARY, OR CONSEQUENTIAL DAMAGES (INCLUDING,
# BUT NOT LIMITED TO, PROCUREMENT OF SUBSTITUTE GOODS OR SERVICES;
# LOSS OF USE, DATA, OR PROFITS; OR BUSINESS INTERRUPTION) HOWEVER
# CAUSED AND ON ANY THEORY OF LIABILITY, WHETHER IN CONTRACT, STRICT
# LIABILITY, OR TORT (INCLUDING NEGLIGENCE OR OTHERWISE) ARISING IN
# ANY WAY OUT OF THE USE OF THIS SOFTWARE, EVEN IF ADVISED OF THE
# POSSIBILITY OF SUCH DAMAGE.

set(CMAKE_LEGACY_CYGWIN_WIN32 0)

<<<<<<< HEAD
cmake_minimum_required(VERSION 3.19)
=======
file(READ "version.txt" ver)
string(REGEX MATCH "CMAKE VERSION ([0-9\\.]*)" _ ${ver})
cmake_minimum_required(VERSION ${CMAKE_MATCH_1})
>>>>>>> 4a3ad98b
message(STATUS "Building with CMake version ${CMAKE_VERSION}")

if (POLICY CMP0042)
  cmake_policy(SET CMP0042 NEW)
  set(CMAKE_MACOSX_RPATH ${Tracktable_BINARY_DIR}/lib)
endif ()

# This policy is supposed to set Python3_FIND_STRATEGY=LOCATION.
# However, at least on CMake 3.16.5 on MacOS, setting it appears
# to have no effect: we observe the same behavior we had previously
# with Python3_FIND_STRATEGY=VERSION.
#
# We're going to manually set Python3_FIND_STRATEGY for now.
if (POLICY CMP0094)
  cmake_policy(SET CMP0094 NEW)
endif ()

# TODO: Once we can verify that CMake policy CMP0094 produces the
# behavior the documentation claims it should, we will remove this
# line and let the policy mechanism handle it.
set(Python3_FIND_STRATEGY LOCATION)

if (UNIX AND NOT APPLE)
  set(LINUX TRUE)
endif ()


set(CMAKE_CXX_STANDARD 14)
set(CMAKE_CXX_STANDARD_REQUIRED ON)
set(CMAKE_CXX_EXTENSIONS OFF)
set(CMAKE_EXPORT_COMPILE_COMMANDS ON)

# set(Boost_DEBUG ON)

##########################################################################
# Begin RELEASE VARIABLES
#-------------------------------------------------------------------------
<<<<<<< HEAD

set(TRACKTABLE_VERSION 1.6.0)
=======
string(REGEX MATCH "TRACKTABLE VERSION ([0-9\\.]*)" _ ${ver})
set(TRACKTABLE_VERSION ${CMAKE_MATCH_1})
>>>>>>> 4a3ad98b
set(RPM_RELEASE 6)

project(Tracktable LANGUAGES C CXX VERSION ${TRACKTABLE_VERSION})

include(GNUInstallDirs)

# UNIX library ABI versioning according to libtool:
#
# A libtool version number C.R.A has three components:
#
# C - current library interface ID (abbreviated CURRENT), an integer.
# Any release that makes user-visible changes to the interface must
# increment CURRENT.
#
# R - interface revision number (abbreviated REVISION).  Any release
# that changes things under the hood but does not add new features or
# break existing code should increment REVISION.  Reset REVISION
# to zero whenever CURRENT changes.
#
# A - "age" of this release (abbreviated AGE).  (CURRENT - AGE) is the
# oldest interface version supported by a release.  If a new release breaks
# existing code, AGE must be reset to 0.  If a new release adds new features
# and does not break existing code, AGE should be incremented by 1.
#
# NOTE: This version information is often referred to as the
# "compatibility version".  It is not the same as the version number
# that is often attached to the software release as a whole.
#
# Quick reference:
# CURRENT : REVISION : AGE
# +1 :  ? : +1 == new interface that does not break old one
# +1 :  ? :  0 == new interface that breaks old one
#  ? :  ? :  0 == no new interfaces, but breaks apps
#  ? : +1 :  ? == just some internal changes, nothing breaks but might work better
<<<<<<< HEAD
set(UNIX_SO_VERSION_CURRENT  6)
set(UNIX_SO_VERSION_REVISION 0)
set(UNIX_SO_VERSION_AGE      0)
=======
string(REGEX MATCH "UNIX SO VERSION CURRENT ([0-9]*)" _ ${ver})
set(UNIX_SO_VERSION_CURRENT  ${CMAKE_MATCH_1})
string(REGEX MATCH "UNIX SO VERSION REVISION ([0-9]*)" _ ${ver})
set(UNIX_SO_VERSION_REVISION ${CMAKE_MATCH_1})
string(REGEX MATCH "UNIX SO VERSION AGE ([0-9]*)" _ ${ver})
set(UNIX_SO_VERSION_AGE      ${CMAKE_MATCH_1})
>>>>>>> 4a3ad98b

#-------------------------------------------------------------------------
# End RELEASE VARIABLES
##########################################################################

if (UNIX)
  set(UNIX_SO_VERSION ${UNIX_SO_VERSION_CURRENT}.${UNIX_SO_VERSION_REVISION}.${UNIX_SO_VERSION_AGE})
  set(SO_VERSION ${UNIX_SO_VERSION})
else()
  set(SO_VERSION ${PROJECT_VERSION_MAJOR}.${PROJECT_VERSION_MINOR})
endif()

include(CTest)

set(TRACKTABLE_INCLUDEDIR tracktable-${PROJECT_VERSION_MAJOR}.${PROJECT_VERSION_MINOR}/tracktable)

# We include CMake modules to find NumPy and a good set of Python
# libraries.  Add them to the search path.
set(CMAKE_MODULE_PATH
  ${CMAKE_MODULE_PATH}
  "${CMAKE_CURRENT_SOURCE_DIR}/CMake/Modules")

# Generic output paths for build systems with one output directory
set( CMAKE_LIBRARY_OUTPUT_DIRECTORY ${PROJECT_BINARY_DIR}/lib )
set( CMAKE_ARCHIVE_OUTPUT_DIRECTORY ${PROJECT_BINARY_DIR}/lib )
set( CMAKE_RUNTIME_OUTPUT_DIRECTORY ${Tracktable_BINARY_DIR}/bin )

# ----------------------------------------------------------------------

# Build-type-specific output paths for things like MSVC, XCode
foreach( OUTPUTCONFIG ${CMAKE_CONFIGURATION_TYPES} )
  string( TOUPPER ${OUTPUTCONFIG} OUTPUTCONFIG )
  set( CMAKE_RUNTIME_OUTPUT_DIRECTORY_${OUTPUTCONFIG} ${Tracktable_BINARY_DIR}/bin )
  set( CMAKE_LIBRARY_OUTPUT_DIRECTORY_${OUTPUTCONFIG} ${Tracktable_BINARY_DIR}/lib )
  set( CMAKE_ARCHIVE_OUTPUT_DIRECTORY_${OUTPUTCONFIG} ${Tracktable_BINARY_DIR}/lib )
endforeach( OUTPUTCONFIG CMAKE_CONFIGURATION_TYPES )

# ----------------------------------------------------------------------

# Set RPATH for all libraries and executables we build
SET(CMAKE_SKIP_BUILD_RPATH FALSE)

# when building, don't use the install RPATH already
# (but later on when installing)
SET(CMAKE_BUILD_WITH_INSTALL_RPATH FALSE)

# add the automatically determined parts of the RPATH which point to
# directories outside the build tree to the install RPATH
SET(CMAKE_INSTALL_RPATH_USE_LINK_PATH TRUE)

# the RPATH to be used when installing, but only if it's not a system directory
LIST(FIND CMAKE_PLATFORM_IMPLICIT_LINK_DIRECTORIES "${CMAKE_INSTALL_LIBDIR}" isSystemDir)
IF("${isSystemDir}" STREQUAL "-1")
   # This RPATH is absolute.  This is what you want when you're installing
   # into something like your home directory.
   SET(CMAKE_INSTALL_RPATH "${CMAKE_INSTALL_PREFIX}/${CMAKE_INSTALL_LIBDIR}")
ELSE("${isSystemDir}" STREQUAL "-1")
  # This RPATH is relative.  It does not contain any sort of prefix.  That makes
  # it suitable for use in system directories like /usr and /usr/local.
  SET(CMAKE_INSTALL_RPATH "${CMAKE_INSTALL_LIBDIR}")
ENDIF("${isSystemDir}" STREQUAL "-1")

set(MACOSX_RPATH ON)
set(CMAKE_MACOSX_RPATH ON)

# ----------------------------------------------------------------------

# Git submodule paths
set(Tracktable_DATA_DIR ${Tracktable_SOURCE_DIR}/tracktable-data/tracktable-data/tracktable_data)

# ----------------------------------------------------------------------

### Organize programs into folders in Visual Studio, Windows
set_property(GLOBAL PROPERTY USE_FOLDERS ON)

#=========================================================================
# Begin options and cache variables
#-------------------------------------------------------------------------
include(CMakeDependentOption)
option(BUILD_SHARED_LIBS "Build shared libraries.  Required for Python wrapping." ON)
CMAKE_DEPENDENT_OPTION(
  TRACKTABLE_PYTHON "Build and install Tracktable's Python bindings." ON
  "BUILD_SHARED_LIBS" OFF)
option(BUILD_EXAMPLES "Build Tracktable example programs" ON)
option(BUILD_DOCUMENTATION "Build Python and C++ documentation for Tracktable." OFF)
option(BUILD_DOCUMENTATION_CXX_ONLY "Build only C++ documentation for Tracktable." OFF)

<<<<<<< HEAD
=======
option(COPY_NOTEBOOKS_TRACKTABLE_DATA "Copy and clean notebooks from tracktable-data." ON)

>>>>>>> 4a3ad98b
set(PYTHON_INSTALL_PREFIX "Python/tracktable" CACHE PATH "Install directory for python modules" )
set(Python3_EXECUTABLE "" CACHE FILEPATH "Python executable for running tests and compiling modules")
set(Python3_ROOT_DIR "" CACHE PATH "Location of python installation for running tests and compiling modules")
#-------------------------------------------------------------------------
# End options and cache variables
#=========================================================================

#=========================================================================
# Begin FindPython3
#-------------------------------------------------------------------------
# Look for python early if we're going to build the wrappers
# These symbols are also used to look for Sphinx
if (TRACKTABLE_PYTHON)
  message(STATUS "Building and installing Python bindings")
  if (UNIX AND APPLE)
    find_package(Python3 COMPONENTS Interpreter Development)
  else (UNIX AND APPLE)
    find_package(Python3 COMPONENTS Interpreter Development NumPy)
  endif(UNIX AND APPLE)
else(TRACKTABLE_PYTHON)
  message(STATUS "Python bindings will NOT be built or installed")
endif (TRACKTABLE_PYTHON)
#-------------------------------------------------------------------------
# End FindPython3
#=========================================================================


if (BUILD_SHARED_LIBS)
  message(STATUS "Building SHARED libraries.")
  add_definitions(-DBUILDING_SHARED_LIBS)
  add_definitions(-DBOOST_ALL_DYN_LINK)
  #set(CMAKE_INSTALL_RPATH ${CMAKE_INSTALL_LIBDIR})
  set(Boost_USE_STATIC_LIBS OFF)
else (BUILD_SHARED_LIBS)
#  if (TRACKTABLE_PYTHON)
#    message(ERROR "You must turn on BUILD_SHARED_LIBS if you want to use Tracktable's Python interface.")
#  else (TRACKTABLE_PYTHON)
    message(STATUS "Building STATIC libraries.")
    set(Boost_USE_STATIC_LIBS ON)
#  endif (TRACKTABLE_PYTHON)
endif (BUILD_SHARED_LIBS)

#=========================================================================
# Begin DOCUMENTATION
#-------------------------------------------------------------------------

# Add a target to generate combined documentation with Doxygen and Sphinx
if (BUILD_DOCUMENTATION OR BUILD_DOCUMENTATION_CXX_ONLY)
  # Whichever is being build, we need Doxygen
  find_package(Doxygen REQUIRED)

  set( DOC_SOURCE_DIR ${Tracktable_SOURCE_DIR}/tracktable-docs/Documentation )
  set( DOC_BINARY_DIR ${Tracktable_BINARY_DIR}/Documentation )

  if(DOXYGEN_FOUND)

    # Now, let's look for dot and see if it's installed
    # We can still build the docs even if we don't find dot, but they won't be as nice
    find_program(DOT_FOUND dot)
    if (DOT_FOUND)
      set(HAVE_DOT YES)
    else(DOT_FOUND)
      set(HAVE_DOT NO)
    endif(DOT_FOUND)

    configure_file(
      ${DOC_SOURCE_DIR}/Doxyfile.in
      ${DOC_BINARY_DIR}/Doxyfile
      @ONLY
      )

    add_custom_target( doc_cxx ALL
      ${DOXYGEN_EXECUTABLE} ${DOC_BINARY_DIR}/Doxyfile
      WORKING_DIRECTORY ${DOC_BINARY_DIR}
      COMMENT "Generating C++ Doxygen documentation" VERBATIM
      )

    install(
      DIRECTORY ${DOC_BINARY_DIR}/doxygen/html/
      DESTINATION ${CMAKE_INSTALL_DOCDIR}/tracktable-${PROJECT_VERSION_MAJOR}.${PROJECT_VERSION_MINOR}/cpp_reference
    )

    include(FindPythonModule)

    # We have found Sphinx, but that isn't the end of it. We need to make sure the sphinx_rtd_theme is accessible
    if(NOT BUILD_DOCUMENTATION_CXX_ONLY)
      unset(Sphinx_FOUND)
      find_package(Sphinx)

      if (NOT Sphinx_FOUND)
        message(ERROR ": Please provide the path to the Sphinx executable.")
      endif (NOT Sphinx_FOUND)

      find_python_module(sphinx SPHINX_MODULE_STATUS SPHINX_MODULE_LOCATION)
      find_python_module(sphinx_rtd_theme SPHINX_RTD_THEME_MODULE_STATUS SPHINX_RTD_THEME_MODULE_LOCATION)
      find_python_module(nbsphinx NBSPHINX_MODULE_STATUS NBSPHINX_MODULE_LOCATION)
      find_python_module(nbsphinx_link NBSPHINX_LINK_MODULE_STATUS NBSPHINX_LINK_MODULE_LOCATION)
      find_python_module(breathe BREATHE_MODULE_STATUS BREATHE_MODULE_LOCATION)

      set(Sphinx_BUILD_DIR "${DOC_BINARY_DIR}/_build")

      if (MINGW OR MSVC)
        string( REPLACE ";" "\\;" ESCAPED_SYSTEM_PATH "$ENV{PATH}" )
        string( REPLACE ";" "\\;" ESCAPED_PYTHONPATH "$ENV{PYTHONPATH}" )
        string( REPLACE "/" "\\;" ESCAPED_SOURCE_DIR "${Tracktable_SOURCE_DIR}" )
        string( REPLACE "/" "\\;" ESCAPED_BINARY_DIR "${Tracktable_BINARY_DIR}" )

        add_custom_target( doc_python ALL
            COMMAND ${CMAKE_COMMAND} -E env PYTHONPATH=${ESCAPED_SOURCE_DIR}\\tracktable\\Python\\;${ESCAPED_PYTHONPATH} PATH=${ESCAPED_BINARY_DIR}\\bin\\;${ESCAPED_SYSTEM_PATH}
            SOURCE_DIR=${ESCAPED_SOURCE_DIR} BINARY_DIR=${ESCAPED_BINARY_DIR}
            ${Python3_EXECUTABLE} ${Sphinx_BUILD_EXECUTABLE}
            -b html
            -d "${Sphinx_BUILD_DIR}/doctrees"
            -c "cmake_build"
            ${DOC_SOURCE_DIR}
            ${DOC_BINARY_DIR}/html
          COMMENT "Generating Python documentation"
          DEPENDS doc_cxx
          WORKING_DIRECTORY ${DOC_SOURCE_DIR}
          VERBATIM
          )
      else (MINGW OR MSVC)
        # Trust the compiler to set RPATH so that the libraries in bin/ are accessible
        add_custom_target( doc_python ALL
            COMMAND ${CMAKE_COMMAND} -E env PYTHONPATH=${Tracktable_SOURCE_DIR}/tracktable/Python:${Tracktable_BINARY_DIR}/lib:$ENV{PYTHONPATH}
            SOURCE_DIR=${Tracktable_SOURCE_DIR} BINARY_DIR=${Tracktable_BINARY_DIR}
            ${Python3_EXECUTABLE} ${Sphinx_BUILD_EXECUTABLE}
            -b html
            -d "${Sphinx_BUILD_DIR}/doctrees"
            -c "cmake_build"
            ${DOC_SOURCE_DIR}
            ${DOC_BINARY_DIR}/html
          COMMENT "Generating Python documentation"
          DEPENDS doc_cxx
          WORKING_DIRECTORY ${DOC_SOURCE_DIR}
          VERBATIM
          )
      endif (MINGW OR MSVC)

      install(
        DIRECTORY ${DOC_BINARY_DIR}/html
        DESTINATION ${CMAKE_INSTALL_DOCDIR}/tracktable-${PROJECT_VERSION_MAJOR}.${PROJECT_VERSION_MINOR}
      )

    endif(NOT BUILD_DOCUMENTATION_CXX_ONLY)

    if (BUILD_DOCUMENTATION_CXX_ONLY)
      set(DOC_DEPENDS doc_cxx)
    else (BUILD_DOCUMENTATION_CXX_ONLY)
      set(DOC_DEPENDS doc_python)
    endif (BUILD_DOCUMENTATION_CXX_ONLY)

    add_custom_target( doc ALL
      DEPENDS ${DOC_DEPENDS}
      )

  else(DOXYGEN_FOUND)
    message(ERROR "Please provide the path to the Doxygen executable in DOXYGEN_EXECUTABLE and set DOXYGEN_FOUND to 1.")
  endif(DOXYGEN_FOUND)
endif (BUILD_DOCUMENTATION OR BUILD_DOCUMENTATION_CXX_ONLY)

#-------------------------------------------------------------------------
# End DOCUMENTATION
#=========================================================================

# ----------------------------------------------------------------------

install(FILES LICENSE.txt DESTINATION ${CMAKE_INSTALL_DOCDIR}/tracktable-${PROJECT_VERSION_MAJOR}.${PROJECT_VERSION_MINOR})
install(FILES README.md DESTINATION ${CMAKE_INSTALL_DOCDIR}/tracktable-${PROJECT_VERSION_MAJOR}.${PROJECT_VERSION_MINOR})

if (TRACKTABLE_PYTHON)
  install(FILES LICENSE.txt DESTINATION ${PYTHON_INSTALL_PREFIX})
  install(FILES README.md DESTINATION ${PYTHON_INSTALL_PREFIX})
endif ()
# ----------------------------------------------------------------------

if (TRACKTABLE_PYTHON AND NOT BUILD_SHARED_LIBS)
  message("Python wrapping requires shared libraries.  Please turn on BUILD_SHARED_LIBS.")
endif ()


if (BUILD_TESTING)
  if (NOT EXISTS "${Tracktable_BINARY_DIR}/TestOutput")
     file(MAKE_DIRECTORY "${Tracktable_BINARY_DIR}/TestOutput")
  endif()
  option(TEST_MOVIES "Include tests of movie-making.  These take a few minutes each." OFF)
endif (BUILD_TESTING)

message(STATUS "Project source directory: ${PROJECT_SOURCE_DIR}")

#=========================================================================
# Begin FindBoost
#-------------------------------------------------------------------------
string(REGEX MATCH "BOOST VERSION ([0-9\\.]*)" _ ${ver})
set(BOOST_MINIMUM_VERSION_REQUIRED ${CMAKE_MATCH_1})

# Do not use Boost's CMake modules yet.
set(Boost_NO_BOOST_CMAKE ON)

# Core: date_time log serialization
# IO: regex
set(BOOST_CORE_COMPONENTS_NEEDED date_time log regex serialization timer)

# These are the components, in addition to core components that are needed to
# build examples.
set(BOOST_EXAMPLE_COMPONENTS program_options)

# These are the components, in addition to core components that are needed to
# build tests.
set(BOOST_TEST_COMPONENTS system timer chrono)

# This first check gets the core component libraries needed for the pkgconfig file
unset(Boost_FOUND)
find_package(Boost
  ${BOOST_MINIMUM_VERSION_REQUIRED}
  REQUIRED
  COMPONENTS
    ${BOOST_CORE_COMPONENTS_NEEDED}
  )
set(BOOST_CORE_LIBRARIES "")
foreach(_component ${BOOST_CORE_COMPONENTS_NEEDED})
  set(BOOST_CORE_LIBRARIES "${BOOST_CORE_LIBRARIES} -lboost_${_component}")
endforeach()
#-------------------------------------------------------------------------
# End FindBoost
#=========================================================================

#=========================================================================
# Begin FindThreads
#-------------------------------------------------------------------------
# Prefer pthreads on systems where it's installed.  If the compiler will
# accept the '-pthread' flag as a compile argument, use that too.
set(THREADS_PREFER_PTHREAD_FLAG 1)
# Find the system's threads library.  We need it for boost::log.
find_package(Threads)

add_subdirectory(tracktable)
#-------------------------------------------------------------------------
# End FindThreads
#=========================================================================

#=========================================================================
# Begin PKGCONFIG
#-------------------------------------------------------------------------

if (UNIX)

  set(PKGCONFIG_VERSION ${PROJECT_VERSION_MAJOR}.${PROJECT_VERSION_MINOR})
  set(PKGCONFIG_FILE tracktable-${PKGCONFIG_VERSION}.pc)

  configure_file(
    ${PROJECT_SOURCE_DIR}/tracktable.pc.in
    ${PROJECT_BINARY_DIR}/${PKGCONFIG_FILE}
    @ONLY IMMEDIATE
  )

  install(FILES ${PROJECT_BINARY_DIR}/${PKGCONFIG_FILE} DESTINATION ${CMAKE_INSTALL_LIBDIR}/pkgconfig)

  set(CPACK_GENERATOR TBZ2)
  set(CPACK_PACKAGE_FILE_NAME tracktable)
  set(CPACK_ARCHIVE_FILE_NAME ${CPACK_PACKAGE_FILE_NAME}-${TRACKTABLE_VERSION})
  set(CPACK_SOURCE_GENERATOR TBZ2)
  set(CPACK_SOURCE_IGNORE_FILES
    "/build/;"
    "/.git/;"
    "/.ipynb_checkpoints/"
  )
  include(CPack)

  add_custom_target(source_tar_bz2
    COMMAND "${CMAKE_COMMAND}" --build . --target package_source
    WORKING_DIRECTORY "${CMAKE_CURRENT_BINARY_DIR}"
    COMMENT "Building package source .tar.bz2"
    VERBATIM
  )

endif ()

#-------------------------------------------------------------------------
# End PKGCONFIG
#=========================================================================

#=========================================================================
# Begin RPM
#-------------------------------------------------------------------------
if (LINUX)

  configure_file(
    "${CMAKE_CURRENT_SOURCE_DIR}/packaging/rpm/rhel7/tracktable.spec.in"
    "${CMAKE_CURRENT_BINARY_DIR}/packaging/rhel7/tracktable-${PROJECT_VERSION_MAJOR}.${PROJECT_VERSION_MINOR}.spec"
    @ONLY
    IMMEDIATE
    )

  add_custom_target(srpm_rhel7
      DEPENDS source_tar_bz2
      WORKING_DIRECTORY "${CMAKE_CURRENT_BINARY_DIR}"
      COMMAND mock -r epel-7-x86_64 --buildsrpm --spec ${CMAKE_CURRENT_BINARY_DIR}/packaging/rhel7/tracktable-${PROJECT_VERSION_MAJOR}.${PROJECT_VERSION_MINOR}.spec --sources Tracktable-${TRACKTABLE_VERSION}-Source.tar.bz2 --resultdir=packaging/rhel7/srpms/
      COMMENT "Building RHEL/CentOS 7 source rpms with mock"
      BYPRODUCTS
        ${CMAKE_CURRENT_BINARY_DIR}/packaging/rhel7/srpms/tracktable-${PROJECT_VERSION_MAJOR}.${PROJECT_VERSION_MINOR}-${TRACKTABLE_VERSION}-${RPM_RELEASE}.el7.src.rpm
      VERBATIM
  )

  add_custom_target(srpm
      DEPENDS srpm_rhel7
  )

  add_custom_target(rpm_rhel7_x86_64
      DEPENDS srpm_rhel7
      WORKING_DIRECTORY "${CMAKE_CURRENT_BINARY_DIR}"
      COMMAND mock -r epel-7-x86_64 rebuild packaging/rhel7/srpms/tracktable-${PROJECT_VERSION_MAJOR}.${PROJECT_VERSION_MINOR}-${TRACKTABLE_VERSION}-${RPM_RELEASE}.el7.src.rpm --resultdir=packaging/rhel7/rpms
      COMMENT "Building RHEL/CentOS 7 rpms with mock"
      BYPRODUCTS
        ${CMAKE_CURRENT_BINARY_DIR}/packaging/rhel7/rpms/tracktable-${PROJECT_VERSION_MAJOR}.${PROJECT_VERSION_MINOR}-${TRACKTABLE_VERSION}-${RPM_RELEASE}.el7.x86_64.rpm
        ${CMAKE_CURRENT_BINARY_DIR}/packaging/rhel7/rpms/tracktable-${PROJECT_VERSION_MAJOR}.${PROJECT_VERSION_MINOR}-debuginfo-${TRACKTABLE_VERSION}-${RPM_RELEASE}.el7.x86_64.rpm
        ${CMAKE_CURRENT_BINARY_DIR}/packaging/rhel7/rpms/tracktable-${PROJECT_VERSION_MAJOR}.${PROJECT_VERSION_MINOR}-devel-${TRACKTABLE_VERSION}-${RPM_RELEASE}.el7.x86_64.rpm
        ${CMAKE_CURRENT_BINARY_DIR}/packaging/rhel7/rpms/tracktable-${PROJECT_VERSION_MAJOR}.${PROJECT_VERSION_MINOR}-doc-${TRACKTABLE_VERSION}-${RPM_RELEASE}.el7.noarch.rpm
      VERBATIM
  )

  add_custom_target(rpm
      DEPENDS rpm_rhel7_x86_64
  )

endif ()

#-------------------------------------------------------------------------
# End RPM
#=========================================================================

#-------------------------------------------------------------------------
# Begin C++ Code Coverage
#=========================================================================

include(CodeCoverage)
SETUP_CODE_COVERAGE()

#-------------------------------------------------------------------------
# End C++ Code Coverage
#=========================================================================<|MERGE_RESOLUTION|>--- conflicted
+++ resolved
@@ -1,8 +1,4 @@
-<<<<<<< HEAD
-# Copyright (c) 2014-2021 National Technology and Engineering
-=======
 # Copyright (c) 2014-2023 National Technology and Engineering
->>>>>>> 4a3ad98b
 # Solutions of Sandia, LLC . Under the terms of Contract DE-NA0003525
 # with National Technology and Engineering Solutions of Sandia, LLC,
 # the U.S. Government retains certain rights in this software.
@@ -33,13 +29,9 @@
 
 set(CMAKE_LEGACY_CYGWIN_WIN32 0)
 
-<<<<<<< HEAD
-cmake_minimum_required(VERSION 3.19)
-=======
 file(READ "version.txt" ver)
 string(REGEX MATCH "CMAKE VERSION ([0-9\\.]*)" _ ${ver})
 cmake_minimum_required(VERSION ${CMAKE_MATCH_1})
->>>>>>> 4a3ad98b
 message(STATUS "Building with CMake version ${CMAKE_VERSION}")
 
 if (POLICY CMP0042)
@@ -77,13 +69,8 @@
 ##########################################################################
 # Begin RELEASE VARIABLES
 #-------------------------------------------------------------------------
-<<<<<<< HEAD
-
-set(TRACKTABLE_VERSION 1.6.0)
-=======
 string(REGEX MATCH "TRACKTABLE VERSION ([0-9\\.]*)" _ ${ver})
 set(TRACKTABLE_VERSION ${CMAKE_MATCH_1})
->>>>>>> 4a3ad98b
 set(RPM_RELEASE 6)
 
 project(Tracktable LANGUAGES C CXX VERSION ${TRACKTABLE_VERSION})
@@ -118,18 +105,12 @@
 # +1 :  ? :  0 == new interface that breaks old one
 #  ? :  ? :  0 == no new interfaces, but breaks apps
 #  ? : +1 :  ? == just some internal changes, nothing breaks but might work better
-<<<<<<< HEAD
-set(UNIX_SO_VERSION_CURRENT  6)
-set(UNIX_SO_VERSION_REVISION 0)
-set(UNIX_SO_VERSION_AGE      0)
-=======
 string(REGEX MATCH "UNIX SO VERSION CURRENT ([0-9]*)" _ ${ver})
 set(UNIX_SO_VERSION_CURRENT  ${CMAKE_MATCH_1})
 string(REGEX MATCH "UNIX SO VERSION REVISION ([0-9]*)" _ ${ver})
 set(UNIX_SO_VERSION_REVISION ${CMAKE_MATCH_1})
 string(REGEX MATCH "UNIX SO VERSION AGE ([0-9]*)" _ ${ver})
 set(UNIX_SO_VERSION_AGE      ${CMAKE_MATCH_1})
->>>>>>> 4a3ad98b
 
 #-------------------------------------------------------------------------
 # End RELEASE VARIABLES
@@ -217,11 +198,8 @@
 option(BUILD_DOCUMENTATION "Build Python and C++ documentation for Tracktable." OFF)
 option(BUILD_DOCUMENTATION_CXX_ONLY "Build only C++ documentation for Tracktable." OFF)
 
-<<<<<<< HEAD
-=======
 option(COPY_NOTEBOOKS_TRACKTABLE_DATA "Copy and clean notebooks from tracktable-data." ON)
 
->>>>>>> 4a3ad98b
 set(PYTHON_INSTALL_PREFIX "Python/tracktable" CACHE PATH "Install directory for python modules" )
 set(Python3_EXECUTABLE "" CACHE FILEPATH "Python executable for running tests and compiling modules")
 set(Python3_ROOT_DIR "" CACHE PATH "Location of python installation for running tests and compiling modules")
